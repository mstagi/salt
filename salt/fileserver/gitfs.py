--- conflicted
+++ resolved
@@ -231,18 +231,11 @@
     Check if dulwich is available.
     '''
     if not HAS_DULWICH:
-<<<<<<< HEAD
         if not quiet:
             log.error(
-                'Git fileserver backend is enabled in master config file, but '
-                'could not be loaded, is Dulwich installed?'
+                'Git fileserver backend is enabled in the master config file, '
+                'but could not be loaded. Is Dulwich installed?'
             )
-=======
-        log.error(
-            'Git fileserver backend is enabled in the master config file, but '
-            'could not be loaded. Is Dulwich installed?'
-        )
->>>>>>> 55cb7fda
         if HAS_GITPYTHON and not quiet:
             log.error(_RECOMMEND_GITPYTHON)
         if HAS_PYGIT2 and not quiet:
