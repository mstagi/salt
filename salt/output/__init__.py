--- conflicted
+++ resolved
@@ -129,11 +129,7 @@
     Replace ESC (ASCII 27/Oct 33) to prevent unsafe strings
     from writing their own terminal manipulation commands
     '''
-<<<<<<< HEAD
     if isinstance(txt, six.string_types):
-=======
-    if isinstance(txt, string_types):
->>>>>>> b261a1a5
         return txt.replace('\033', '?')
     else:
         return txt