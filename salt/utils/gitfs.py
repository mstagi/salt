--- conflicted
+++ resolved
@@ -1506,13 +1506,8 @@
                         os.path.join(os.path.dirname(path), link_tgt)
                     )
                 else:
-<<<<<<< HEAD
                     blob = self.repo[entry.oid]
-=======
-                    oid = tree[path].oid
-                    blob = self.repo[oid]
                     break
->>>>>>> 959a00e4
             except KeyError:
                 blob = None
                 break
