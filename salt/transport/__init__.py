--- conflicted
+++ resolved
@@ -106,12 +106,7 @@
         elif kind == 'minion':
             lanename = "{0}_{1}".format(role, kind)
         else:
-<<<<<<< HEAD
-            emsg = ("Unsupported application kind '{0}' for RAETChannel "
-                                "Raet.".format(kind))
-=======
             emsg = ("Unsupported application kind '{0}' for RAETChannel.".format(kind))
->>>>>>> 40e8840b
             log.error(emsg + '\n')
             raise ValueError(emsg)
 
