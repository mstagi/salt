# -*- coding: utf-8 -*-
'''
Routines to set up a minion
'''
# Import python libs
from __future__ import absolute_import, print_function, with_statement
import os
import re
import sys
import copy
import time
import types
import signal
import fnmatch
import logging
import threading
import traceback
import contextlib
import multiprocessing
from random import randint, shuffle
from stat import S_IMODE

# Import Salt Libs
# pylint: disable=import-error,no-name-in-module,redefined-builtin
import salt.ext.six as six
if six.PY3:
    import ipaddress
else:
    import salt.ext.ipaddress as ipaddress
from salt.ext.six.moves import range
# pylint: enable=no-name-in-module,redefined-builtin

# Import third party libs
try:
    import zmq
    # TODO: cleanup
    import zmq.eventloop.ioloop
    # support pyzmq 13.0.x, TODO: remove once we force people to 14.0.x
    if not hasattr(zmq.eventloop.ioloop, 'ZMQIOLoop'):
        zmq.eventloop.ioloop.ZMQIOLoop = zmq.eventloop.ioloop.IOLoop
    LOOP_CLASS = zmq.eventloop.ioloop.ZMQIOLoop
    HAS_ZMQ = True
except ImportError:
    import tornado.ioloop
    LOOP_CLASS = tornado.ioloop.IOLoop
    HAS_ZMQ = False

HAS_RANGE = False
try:
    import seco.range
    HAS_RANGE = True
except ImportError:
    pass

HAS_PSUTIL = False
try:
    import salt.utils.psutil_compat as psutil
    HAS_PSUTIL = True
except ImportError:
    pass

HAS_RESOURCE = False
try:
    import resource
    HAS_RESOURCE = True
except ImportError:
    pass

try:
    import zmq.utils.monitor
    HAS_ZMQ_MONITOR = True
except ImportError:
    HAS_ZMQ_MONITOR = False
# pylint: enable=import-error

# Import salt libs
import salt
import salt.client
import salt.crypt
import salt.loader
import salt.beacons
import salt.engines
import salt.payload
import salt.syspaths
import salt.utils
import salt.utils.context
import salt.utils.jid
import salt.pillar
import salt.utils.args
import salt.utils.event
import salt.utils.minion
import salt.utils.minions
import salt.utils.schedule
import salt.utils.error
import salt.utils.zeromq
import salt.defaults.exitcodes
import salt.cli.daemons
import salt.log.setup

from salt.config import DEFAULT_MINION_OPTS
from salt.defaults import DEFAULT_TARGET_DELIM
from salt.executors import FUNCTION_EXECUTORS
from salt.utils.debug import enable_sigusr1_handler
from salt.utils.event import tagify
from salt.utils.odict import OrderedDict
from salt.utils.process import (default_signals,
                                SignalHandlingMultiprocessingProcess,
                                ProcessManager)
from salt.exceptions import (
    CommandExecutionError,
    CommandNotFoundError,
    SaltInvocationError,
    SaltReqTimeoutError,
    SaltClientError,
    SaltSystemExit,
    SaltDaemonNotRunning,
    SaltException,
)


import tornado.gen  # pylint: disable=F0401
import tornado.ioloop  # pylint: disable=F0401

log = logging.getLogger(__name__)

# To set up a minion:
# 1. Read in the configuration
# 2. Generate the function mapping dict
# 3. Authenticate with the master
# 4. Store the AES key
# 5. Connect to the publisher
# 6. Handle publications


def resolve_dns(opts, fallback=True):
    '''
    Resolves the master_ip and master_uri options
    '''
    ret = {}
    check_dns = True
    if (opts.get('file_client', 'remote') == 'local' and
            not opts.get('use_master_when_local', False)):
        check_dns = False

    if check_dns is True:
        # Because I import salt.log below I need to re-import salt.utils here
        import salt.utils
        try:
            if opts['master'] == '':
                raise SaltSystemExit
            ret['master_ip'] = \
                    salt.utils.dns_check(opts['master'], True, opts['ipv6'])
        except SaltClientError:
            if opts['retry_dns']:
                while True:
                    import salt.log
                    msg = ('Master hostname: \'{0}\' not found. Retrying in {1} '
                           'seconds').format(opts['master'], opts['retry_dns'])
                    if salt.log.setup.is_console_configured():
                        log.error(msg)
                    else:
                        print('WARNING: {0}'.format(msg))
                    time.sleep(opts['retry_dns'])
                    try:
                        ret['master_ip'] = salt.utils.dns_check(
                            opts['master'], True, opts['ipv6']
                        )
                        break
                    except SaltClientError:
                        pass
            else:
                if fallback:
                    ret['master_ip'] = '127.0.0.1'
                else:
                    raise
        except SaltSystemExit:
            unknown_str = 'unknown address'
            master = opts.get('master', unknown_str)
            if master == '':
                master = unknown_str
            if opts.get('__role') == 'syndic':
                err = 'Master address: \'{0}\' could not be resolved. Invalid or unresolveable address. Set \'syndic_master\' value in minion config.'.format(master)
            else:
                err = 'Master address: \'{0}\' could not be resolved. Invalid or unresolveable address. Set \'master\' value in minion config.'.format(master)
            log.error(err)
            raise SaltSystemExit(code=42, msg=err)
    else:
        ret['master_ip'] = '127.0.0.1'

    if 'master_ip' in ret and 'master_ip' in opts:
        if ret['master_ip'] != opts['master_ip']:
            log.warning('Master ip address changed from {0} to {1}'.format(opts['master_ip'],
                                                                          ret['master_ip'])
            )
    ret['master_uri'] = 'tcp://{ip}:{port}'.format(ip=ret['master_ip'],
                                                   port=opts['master_port'])
    return ret


def prep_ip_port(opts):
    ret = {}
    if opts['master_uri_format'] == 'ip_only':
        ret['master'] = opts['master']
    else:
        ip_port = opts['master'].rsplit(":", 1)
        if len(ip_port) == 1:
            # e.g. master: mysaltmaster
            ret['master'] = ip_port[0]
        else:
            # e.g. master: localhost:1234
            # e.g. master: 127.0.0.1:1234
            # e.g. master: ::1:1234
            ret['master'] = ip_port[0]
            ret['master_port'] = ip_port[1]
    return ret


def get_proc_dir(cachedir, **kwargs):
    '''
    Given the cache directory, return the directory that process data is
    stored in, creating it if it doesn't exist.
    The following optional Keyword Arguments are handled:

    mode: which is anything os.makedir would accept as mode.

    uid: the uid to set, if not set, or it is None or -1 no changes are
         made. Same applies if the directory is already owned by this
         uid. Must be int. Works only on unix/unix like systems.

    gid: the gid to set, if not set, or it is None or -1 no changes are
         made. Same applies if the directory is already owned by this
         gid. Must be int. Works only on unix/unix like systems.
    '''
    fn_ = os.path.join(cachedir, 'proc')
    mode = kwargs.pop('mode', None)

    if mode is None:
        mode = {}
    else:
        mode = {'mode': mode}

    if not os.path.isdir(fn_):
        # proc_dir is not present, create it with mode settings
        os.makedirs(fn_, **mode)

    d_stat = os.stat(fn_)

    # if mode is not an empty dict then we have an explicit
    # dir mode. So lets check if mode needs to be changed.
    if mode:
        mode_part = S_IMODE(d_stat.st_mode)
        if mode_part != mode['mode']:
            os.chmod(fn_, (d_stat.st_mode ^ mode_part) | mode['mode'])

    if hasattr(os, 'chown'):
        # only on unix/unix like systems
        uid = kwargs.pop('uid', -1)
        gid = kwargs.pop('gid', -1)

        # if uid and gid are both -1 then go ahead with
        # no changes at all
        if (d_stat.st_uid != uid or d_stat.st_gid != gid) and \
                [i for i in (uid, gid) if i != -1]:
            os.chown(fn_, uid, gid)

    return fn_


def load_args_and_kwargs(func, args, data=None, ignore_invalid=False):
    '''
    Detect the args and kwargs that need to be passed to a function call, and
    check them against what was passed.
    '''
    argspec = salt.utils.args.get_function_argspec(func)
    _args = []
    _kwargs = {}
    invalid_kwargs = []

    for arg in args:
        if isinstance(arg, six.string_types):
            string_arg, string_kwarg = salt.utils.args.parse_input([arg], condition=False)  # pylint: disable=W0632
            if string_arg:
                # Don't append the version that was just derived from parse_cli
                # above, that would result in a 2nd call to
                # salt.utils.cli.yamlify_arg(), which could mangle the input.
                _args.append(arg)
            elif string_kwarg:
                salt.utils.warn_until(
                    'Nitrogen',
                    'The list of function args and kwargs should be parsed '
                    'by salt.utils.args.parse_input() before calling '
                    'salt.minion.load_args_and_kwargs().'
                )
                if argspec.keywords or next(six.iterkeys(string_kwarg)) in argspec.args:
                    # Function supports **kwargs or is a positional argument to
                    # the function.
                    _kwargs.update(string_kwarg)
                else:
                    # **kwargs not in argspec and parsed argument name not in
                    # list of positional arguments. This keyword argument is
                    # invalid.
                    for key, val in six.iteritems(string_kwarg):
                        invalid_kwargs.append('{0}={1}'.format(key, val))
                continue

        # if the arg is a dict with __kwarg__ == True, then its a kwarg
        elif isinstance(arg, dict) and arg.pop('__kwarg__', False) is True:
            for key, val in six.iteritems(arg):
                if argspec.keywords or key in argspec.args:
                    # Function supports **kwargs or is a positional argument to
                    # the function.
                    _kwargs[key] = val
                else:
                    # **kwargs not in argspec and parsed argument name not in
                    # list of positional arguments. This keyword argument is
                    # invalid.
                    invalid_kwargs.append('{0}={1}'.format(key, val))
            continue

        else:
            _args.append(arg)

    if invalid_kwargs and not ignore_invalid:
        salt.utils.invalid_kwargs(invalid_kwargs)

    if argspec.keywords and isinstance(data, dict):
        # this function accepts **kwargs, pack in the publish data
        for key, val in six.iteritems(data):
            _kwargs['__pub_{0}'.format(key)] = val

    return _args, _kwargs


def eval_master_func(opts):
    '''
    Evaluate master function if master type is 'func'
    and save it result in opts['master']
    '''
    if '__master_func_evaluated' not in opts:
        # split module and function and try loading the module
        mod_fun = opts['master']
        mod, fun = mod_fun.split('.')
        try:
            master_mod = salt.loader.raw_mod(opts, mod, fun)
            if not master_mod:
                raise KeyError
            # we take whatever the module returns as master address
            opts['master'] = master_mod[mod_fun]()
            if not isinstance(opts['master'], str):
                raise TypeError
            opts['__master_func_evaluated'] = True
        except KeyError:
            log.error('Failed to load module {0}'.format(mod_fun))
            sys.exit(salt.defaults.exitcodes.EX_GENERIC)
        except TypeError:
            log.error('{0} returned from {1} is not a string'.format(opts['master'], mod_fun))
            sys.exit(salt.defaults.exitcodes.EX_GENERIC)
        log.info('Evaluated master from module: {0}'.format(mod_fun))


class MinionBase(object):
    def __init__(self, opts):
        self.opts = opts

    @staticmethod
    def process_schedule(minion, loop_interval):
        try:
            if hasattr(minion, 'schedule'):
                minion.schedule.eval()
            else:
                log.error('Minion scheduler not initialized. Scheduled jobs will not be run.')
                return
            # Check if scheduler requires lower loop interval than
            # the loop_interval setting
            if minion.schedule.loop_interval < loop_interval:
                loop_interval = minion.schedule.loop_interval
                log.debug(
                    'Overriding loop_interval because of scheduled jobs.'
                )
        except Exception as exc:
            log.error(
                'Exception {0} occurred in scheduled job'.format(exc)
            )
        return loop_interval

    def process_beacons(self, functions):
        '''
        Evaluate all of the configured beacons, grab the config again in case
        the pillar or grains changed
        '''
        if 'config.merge' in functions:
            b_conf = functions['config.merge']('beacons', self.opts['beacons'], omit_opts=True)
            if b_conf:
                return self.beacons.process(b_conf, self.opts['grains'])  # pylint: disable=no-member
        return []

    @tornado.gen.coroutine
    def eval_master(self,
                    opts,
                    timeout=60,
                    safe=True,
                    failed=False,
                    failback=False):
        '''
        Evaluates and returns a tuple of the current master address and the pub_channel.

        In standard mode, just creates a pub_channel with the given master address.

        With master_type=func evaluates the current master address from the given
        module and then creates a pub_channel.

        With master_type=failover takes the list of masters and loops through them.
        The first one that allows the minion to create a pub_channel is then
        returned. If this function is called outside the minions initialization
        phase (for example from the minions main event-loop when a master connection
        loss was detected), 'failed' should be set to True. The current
        (possibly failed) master will then be removed from the list of masters.
        '''
        # return early if we are not connecting to a master
        if opts['master_type'] == 'disable':
            log.warning('Master is set to disable, skipping connection')
            self.connected = False
            raise tornado.gen.Return((None, None))
        # check if master_type was altered from its default
        elif opts['master_type'] != 'str' and opts['__role'] != 'syndic':
            # check for a valid keyword
            if opts['master_type'] == 'func':
                eval_master_func(opts)

            # if failover is set, master has to be of type list
            elif opts['master_type'] == 'failover':
                if isinstance(opts['master'], list):
                    log.info('Got list of available master addresses:'
                             ' {0}'.format(opts['master']))
                    if opts['master_shuffle']:
                        if opts['master_failback']:
                            secondary_masters = opts['master'][1:]
                            shuffle(secondary_masters)
                            opts['master'][1:] = secondary_masters
                        else:
                            shuffle(opts['master'])
                    opts['auth_tries'] = 0
                    if opts['master_failback'] and opts['master_failback_interval'] == 0:
                        opts['master_failback_interval'] = opts['master_alive_interval']
                # if opts['master'] is a str and we have never created opts['master_list']
                elif isinstance(opts['master'], str) and ('master_list' not in opts):
                    # We have a string, but a list was what was intended. Convert.
                    # See issue 23611 for details
                    opts['master'] = [opts['master']]
                elif opts['__role'] == 'syndic':
                    log.info('Syndic setting master_syndic to \'{0}\''.format(opts['master']))

                # if failed=True, the minion was previously connected
                # we're probably called from the minions main-event-loop
                # because a master connection loss was detected. remove
                # the possibly failed master from the list of masters.
                elif failed:
                    if failback:
                        # failback list of masters to original config
                        opts['master'] = opts['master_list']
                    else:
                        log.info('Moving possibly failed master {0} to the end of'
                                 ' the list of masters'.format(opts['master']))
                        if opts['master'] in opts['local_masters']:
                            # create new list of master with the possibly failed
                            # one moved to the end
                            failed_master = opts['master']
                            opts['master'] = [x for x in opts['local_masters'] if opts['master'] != x]
                            opts['master'].append(failed_master)
                        else:
                            opts['master'] = opts['master_list']
                else:
                    msg = ('master_type set to \'failover\' but \'master\' '
                           'is not of type list but of type '
                           '{0}'.format(type(opts['master'])))
                    log.error(msg)
                    sys.exit(salt.defaults.exitcodes.EX_GENERIC)
                # If failover is set, minion have to failover on DNS errors instead of retry DNS resolve.
                # See issue 21082 for details
                if opts['retry_dns']:
                    msg = ('\'master_type\' set to \'failover\' but \'retry_dns\' is not 0. '
                           'Setting \'retry_dns\' to 0 to failover to the next master on DNS errors.')
                    log.critical(msg)
                    opts['retry_dns'] = 0
            else:
                msg = ('Invalid keyword \'{0}\' for variable '
                       '\'master_type\''.format(opts['master_type']))
                log.error(msg)
                sys.exit(salt.defaults.exitcodes.EX_GENERIC)

        # FIXME: if SMinion don't define io_loop, it can't switch master see #29088
        # Specify kwargs for the channel factory so that SMinion doesn't need to define an io_loop
        # (The channel factories will set a default if the kwarg isn't passed)
        factory_kwargs = {'timeout': timeout, 'safe': safe}
        if getattr(self, 'io_loop', None):
            factory_kwargs['io_loop'] = self.io_loop  # pylint: disable=no-member

        tries = opts.get('master_tries', 1)
        attempts = 0

        # if we have a list of masters, loop through them and be
        # happy with the first one that allows us to connect
        if isinstance(opts['master'], list):
            conn = False
            # shuffle the masters and then loop through them
            opts['local_masters'] = copy.copy(opts['master'])
            if opts['random_master']:
                shuffle(opts['local_masters'])
            last_exc = None

            while True:
                attempts += 1
                if tries > 0:
                    log.debug('Connecting to master. Attempt {0} '
                              'of {1}'.format(attempts, tries)
                    )
                else:
                    log.debug('Connecting to master. Attempt {0} '
                              '(infinite attempts)'.format(attempts)
                    )
                for master in opts['local_masters']:
                    opts['master'] = master
                    opts.update(prep_ip_port(opts))
                    opts.update(resolve_dns(opts))

                    # on first run, update self.opts with the whole master list
                    # to enable a minion to re-use old masters if they get fixed
                    if 'master_list' not in opts:
                        opts['master_list'] = copy.copy(opts['local_masters'])

                    self.opts = opts

                    try:
                        pub_channel = salt.transport.client.AsyncPubChannel.factory(opts, **factory_kwargs)
                        yield pub_channel.connect()
                        conn = True
                        break
                    except SaltClientError as exc:
                        last_exc = exc
                        msg = ('Master {0} could not be reached, trying '
                               'next master (if any)'.format(opts['master']))
                        log.info(msg)
                        continue

                if not conn:
                    if attempts == tries:
                        # Exhausted all attempts. Return exception.
                        self.connected = False
                        msg = ('No master could be reached or all masters '
                               'denied the minions connection attempt.')
                        log.error(msg)
                        # If the code reaches this point, 'last_exc'
                        # should already be set.
                        raise last_exc  # pylint: disable=E0702
                else:
                    self.tok = pub_channel.auth.gen_token('salt')
                    self.connected = True
                    raise tornado.gen.Return((opts['master'], pub_channel))

        # single master sign in
        else:
            if opts['random_master']:
                log.warning('random_master is True but there is only one master specified. Ignoring.')
            while True:
                attempts += 1
                if tries > 0:
                    log.debug('Connecting to master. Attempt {0} '
                              'of {1}'.format(attempts, tries)
                    )
                else:
                    log.debug('Connecting to master. Attempt {0} '
                              '(infinite attempts)'.format(attempts)
                    )
                opts.update(prep_ip_port(opts))
                opts.update(resolve_dns(opts))
                try:
                    if self.opts['transport'] == 'detect':
                        self.opts['detect_mode'] = True
                        for trans in ('zeromq', 'tcp'):
                            if trans == 'zeromq' and not HAS_ZMQ:
                                continue
                            self.opts['transport'] = trans
                            pub_channel = salt.transport.client.AsyncPubChannel.factory(self.opts, **factory_kwargs)
                            yield pub_channel.connect()
                            if not pub_channel.auth.authenticated:
                                continue
                            del self.opts['detect_mode']
                            break
                    else:
                        pub_channel = salt.transport.client.AsyncPubChannel.factory(self.opts, **factory_kwargs)
                        yield pub_channel.connect()
                    self.tok = pub_channel.auth.gen_token('salt')
                    self.connected = True
                    raise tornado.gen.Return((opts['master'], pub_channel))
                except SaltClientError as exc:
                    if attempts == tries:
                        # Exhausted all attempts. Return exception.
                        self.connected = False
                        raise exc


class SMinion(MinionBase):
    '''
    Create an object that has loaded all of the minion module functions,
    grains, modules, returners etc.  The SMinion allows developers to
    generate all of the salt minion functions and present them with these
    functions for general use.
    '''
    def __init__(self, opts):
        # Late setup of the opts grains, so we can log from the grains module
        opts['grains'] = salt.loader.grains(opts)
        super(SMinion, self).__init__(opts)

        # Clean out the proc directory (default /var/cache/salt/minion/proc)
        if (self.opts.get('file_client', 'remote') == 'remote'
                or self.opts.get('use_master_when_local', False)):
            if self.opts['transport'] == 'zeromq' and HAS_ZMQ:
                io_loop = zmq.eventloop.ioloop.ZMQIOLoop()
            else:
                io_loop = LOOP_CLASS.current()
            io_loop.run_sync(
                lambda: self.eval_master(self.opts, failed=True)
            )
        self.gen_modules(initial_load=True)

        # If configured, cache pillar data on the minion
        if self.opts['file_client'] == 'remote' and self.opts.get('minion_pillar_cache', False):
            import yaml
            pdir = os.path.join(self.opts['cachedir'], 'pillar')
            if not os.path.isdir(pdir):
                os.makedirs(pdir, 0o700)
            ptop = os.path.join(pdir, 'top.sls')
            if self.opts['environment'] is not None:
                penv = self.opts['environment']
            else:
                penv = 'base'
            cache_top = {penv: {self.opts['id']: ['cache']}}
            with salt.utils.fopen(ptop, 'wb') as fp_:
                fp_.write(yaml.dump(cache_top))
                os.chmod(ptop, 0o600)
            cache_sls = os.path.join(pdir, 'cache.sls')
            with salt.utils.fopen(cache_sls, 'wb') as fp_:
                fp_.write(yaml.dump(self.opts['pillar']))
                os.chmod(cache_sls, 0o600)

    def gen_modules(self, initial_load=False):
        '''
        Load all of the modules for the minion
        '''
        if self.opts.get('master_type') != 'disable':
            self.opts['pillar'] = salt.pillar.get_pillar(
                self.opts,
                self.opts['grains'],
                self.opts['id'],
                self.opts['environment'],
                pillarenv=self.opts.get('pillarenv'),
            ).compile_pillar()

        self.utils = salt.loader.utils(self.opts)
        self.functions = salt.loader.minion_mods(self.opts, utils=self.utils,
                                                 include_errors=True)
        self.serializers = salt.loader.serializers(self.opts)
        self.returners = salt.loader.returners(self.opts, self.functions)
        self.proxy = salt.loader.proxy(self.opts, self.functions, self.returners, None)
        # TODO: remove
        self.function_errors = {}  # Keep the funcs clean
        self.states = salt.loader.states(self.opts,
                self.functions,
                self.utils,
                self.serializers)
        self.rend = salt.loader.render(self.opts, self.functions)
        self.matcher = Matcher(self.opts, self.functions)
        self.functions['sys.reload_modules'] = self.gen_modules
        self.executors = salt.loader.executors(self.opts)


class MasterMinion(object):
    '''
    Create a fully loaded minion function object for generic use on the
    master. What makes this class different is that the pillar is
    omitted, otherwise everything else is loaded cleanly.
    '''
    def __init__(
            self,
            opts,
            returners=True,
            states=True,
            rend=True,
            matcher=True,
            whitelist=None,
            ignore_config_errors=True):
        self.opts = salt.config.minion_config(opts['conf_file'], ignore_config_errors=ignore_config_errors)
        self.opts.update(opts)
        self.whitelist = whitelist
        self.opts['grains'] = salt.loader.grains(opts)
        self.opts['pillar'] = {}
        self.mk_returners = returners
        self.mk_states = states
        self.mk_rend = rend
        self.mk_matcher = matcher
        self.gen_modules(initial_load=True)

    def gen_modules(self, initial_load=False):
        '''
        Load all of the modules for the minion
        '''
        self.utils = salt.loader.utils(self.opts)
        self.functions = salt.loader.minion_mods(
            self.opts,
            utils=self.utils,
            whitelist=self.whitelist,
            initial_load=initial_load)
        self.serializers = salt.loader.serializers(self.opts)
        if self.mk_returners:
            self.returners = salt.loader.returners(self.opts, self.functions)
        if self.mk_states:
            self.states = salt.loader.states(self.opts,
                                             self.functions,
                                             self.utils,
                                             self.serializers)
        if self.mk_rend:
            self.rend = salt.loader.render(self.opts, self.functions)
        if self.mk_matcher:
            self.matcher = Matcher(self.opts, self.functions)
        self.functions['sys.reload_modules'] = self.gen_modules


class MinionManager(MinionBase):
    '''
    Create a multi minion interface, this creates as many minions as are
    defined in the master option and binds each minion object to a respective
    master.
    '''
    def __init__(self, opts):
        super(MinionManager, self).__init__(opts)
        self.auth_wait = self.opts['acceptance_wait_time']
        self.max_auth_wait = self.opts['acceptance_wait_time_max']
        self.minions = []
        self.jid_queue = []

        if HAS_ZMQ:
            zmq.eventloop.ioloop.install()
        self.io_loop = LOOP_CLASS.current()

    def _bind(self):
        # start up the event publisher, so we can see events during startup
        self.event_publisher = salt.utils.event.AsyncEventPublisher(
            self.opts,
            io_loop=self.io_loop,
        )
        self.event = salt.utils.event.get_event('minion', opts=self.opts, io_loop=self.io_loop)
        self.event.subscribe('')
        self.event.set_event_handler(self.handle_event)

    @tornado.gen.coroutine
    def handle_event(self, package):
        yield [minion.handle_event(package) for minion in self.minions]

    def _spawn_minions(self):
        '''
        Spawn all the coroutines which will sign in to masters
        '''
        masters = self.opts['master']
        if self.opts['master_type'] == 'failover' or not isinstance(self.opts['master'], list):
            masters = [masters]

        for master in masters:
            s_opts = copy.deepcopy(self.opts)
            s_opts['master'] = master
            s_opts['multimaster'] = True
            minion = Minion(s_opts,
                            s_opts['auth_timeout'],
                            False,
                            io_loop=self.io_loop,
                            loaded_base_name='salt.loader.{0}'.format(s_opts['master']),
                            jid_queue=self.jid_queue,
                            )
            self.minions.append(minion)
            self.io_loop.spawn_callback(self._connect_minion, minion)

    @tornado.gen.coroutine
    def _connect_minion(self, minion):
        '''
        Create a minion, and asynchronously connect it to a master
        '''
        last = 0  # never have we signed in
        auth_wait = minion.opts['acceptance_wait_time']
        while True:
            try:
                yield minion.connect_master()
                minion.tune_in(start=False)
                break
            except SaltClientError as exc:
                log.error('Error while bringing up minion for multi-master. Is master at {0} responding?'.format(minion.opts['master']))
                last = time.time()
                if auth_wait < self.max_auth_wait:
                    auth_wait += self.auth_wait
                yield tornado.gen.sleep(auth_wait)  # TODO: log?
            except Exception as e:
                log.critical('Unexpected error while connecting to {0}'.format(minion.opts['master']), exc_info=True)

    # Multi Master Tune In
    def tune_in(self):
        '''
        Bind to the masters

        This loop will attempt to create connections to masters it hasn't connected
        to yet, but once the initial connection is made it is up to ZMQ to do the
        reconnect (don't know of an API to get the state here in salt)
        '''
        self._bind()

        # Fire off all the minion coroutines
        self._spawn_minions()

        # serve forever!
        self.io_loop.start()

    @property
    def restart(self):
        for minion in self.minions:
            if minion.restart:
                return True
        return False

    def stop(self, signum):
        for minion in self.minions:
            minion.process_manager.stop_restarting()
            minion.process_manager.send_signal_to_processes(signum)
            # kill any remaining processes
            minion.process_manager.kill_children()
            minion.destroy()

    def destroy(self):
        for minion in self.minions:
            minion.destroy()


class Minion(MinionBase):
    '''
    This class instantiates a minion, runs connections for a minion,
    and loads all of the functions into the minion
    '''
    def __init__(self, opts, timeout=60, safe=True, loaded_base_name=None, io_loop=None, jid_queue=None):  # pylint: disable=W0231
        '''
        Pass in the options dict
        '''
        # this means that the parent class doesn't know *which* master we connect to
        super(Minion, self).__init__(opts)
        self.timeout = timeout
        self.safe = safe

        self._running = None
        self.win_proc = []
        self.loaded_base_name = loaded_base_name
        self.connected = False
        self.restart = False
        # Flag meaning minion has finished initialization including first connect to the master.
        # True means the Minion is fully functional and ready to handle events.
        self.ready = False
        self.jid_queue = jid_queue

        if io_loop is None:
            if HAS_ZMQ:
                zmq.eventloop.ioloop.install()
            self.io_loop = LOOP_CLASS.current()
        else:
            self.io_loop = io_loop

        # Warn if ZMQ < 3.2
        if HAS_ZMQ:
            try:
                zmq_version_info = zmq.zmq_version_info()
            except AttributeError:
                # PyZMQ <= 2.1.9 does not have zmq_version_info, fall back to
                # using zmq.zmq_version() and build a version info tuple.
                zmq_version_info = tuple(
                    [int(x) for x in zmq.zmq_version().split('.')]  # pylint: disable=no-member
                )
            if zmq_version_info < (3, 2):
                log.warning(
                    'You have a version of ZMQ less than ZMQ 3.2! There are '
                    'known connection keep-alive issues with ZMQ < 3.2 which '
                    'may result in loss of contact with minions. Please '
                    'upgrade your ZMQ!'
                )
        # Late setup the of the opts grains, so we can log from the grains
        # module.  If this is a proxy, however, we need to init the proxymodule
        # before we can get the grains.  We do this for proxies in the
        # post_master_init
        if not salt.utils.is_proxy():
            self.opts['grains'] = salt.loader.grains(opts)

        log.info('Creating minion process manager')
        self.process_manager = ProcessManager(name='MinionProcessManager')
        self.io_loop.spawn_callback(self.process_manager.run, async=True)
        # We don't have the proxy setup yet, so we can't start engines
        # Engines need to be able to access __proxy__
        if not salt.utils.is_proxy():
            self.io_loop.spawn_callback(salt.engines.start_engines, self.opts,
                                        self.process_manager)

        # Install the SIGINT/SIGTERM handlers if not done so far
        if signal.getsignal(signal.SIGINT) is signal.SIG_DFL:
            # No custom signal handling was added, install our own
            signal.signal(signal.SIGINT, self._handle_signals)

        if signal.getsignal(signal.SIGTERM) is signal.SIG_DFL:
            # No custom signal handling was added, install our own
            signal.signal(signal.SIGTERM, self._handle_signals)

    def _handle_signals(self, signum, sigframe):  # pylint: disable=unused-argument
        self._running = False
        # escalate the signals to the process manager
        self.process_manager.stop_restarting()
        self.process_manager.send_signal_to_processes(signum)
        # kill any remaining processes
        self.process_manager.kill_children()
        time.sleep(1)
        sys.exit(0)

    def sync_connect_master(self, timeout=None):
        '''
        Block until we are connected to a master
        '''
        self._sync_connect_master_success = False
        log.debug("sync_connect_master")

        def on_connect_master_future_done(future):
            self._sync_connect_master_success = True
            self.io_loop.stop()

        self._connect_master_future = self.connect_master()
        # finish connecting to master
        self._connect_master_future.add_done_callback(on_connect_master_future_done)
        if timeout:
            self.io_loop.call_later(timeout, self.io_loop.stop)
        try:
            self.io_loop.start()
        except KeyboardInterrupt:
            self.destroy()
        # I made the following 3 line oddity to preserve traceback.
        # Please read PR #23978 before changing, hopefully avoiding regressions.
        # Good luck, we're all counting on you.  Thanks.
        future_exception = self._connect_master_future.exc_info()
        if future_exception:
            # This needs to be re-raised to preserve restart_on_error behavior.
            raise six.reraise(*future_exception)
        if timeout and self._sync_connect_master_success is False:
            raise SaltDaemonNotRunning('Failed to connect to the salt-master')

    @tornado.gen.coroutine
    def connect_master(self):
        '''
        Return a future which will complete when you are connected to a master
        '''
        master, self.pub_channel = yield self.eval_master(self.opts, self.timeout, self.safe)
        yield self._post_master_init(master)

    # TODO: better name...
    @tornado.gen.coroutine
    def _post_master_init(self, master):
        '''
        Function to finish init after connecting to a master

        This is primarily loading modules, pillars, etc. (since they need
        to know which master they connected to)
        '''
        if self.connected:
            self.opts['master'] = master

            # Initialize pillar before loader to make pillar accessible in modules
            self.opts['pillar'] = yield salt.pillar.get_async_pillar(
                self.opts,
                self.opts['grains'],
                self.opts['id'],
                self.opts['environment'],
                pillarenv=self.opts.get('pillarenv')
            ).compile_pillar()

        self.functions, self.returners, self.function_errors, self.executors = self._load_modules()
        self.serial = salt.payload.Serial(self.opts)
        self.mod_opts = self._prep_mod_opts()
        self.matcher = Matcher(self.opts, self.functions)
        self.beacons = salt.beacons.Beacon(self.opts, self.functions)
        uid = salt.utils.get_uid(user=self.opts.get('user', None))
        self.proc_dir = get_proc_dir(self.opts['cachedir'], uid=uid)

        self.schedule = salt.utils.schedule.Schedule(
            self.opts,
            self.functions,
            self.returners,
            cleanup=['__master_alive'])

        # add default scheduling jobs to the minions scheduler
        if self.opts['mine_enabled'] and 'mine.update' in self.functions:
            self.schedule.add_job({
                '__mine_interval':
                {
                    'function': 'mine.update',
                    'minutes': self.opts['mine_interval'],
                    'jid_include': True,
                    'maxrunning': 2,
                    'return_job': self.opts.get('mine_return_job', False)
                }
            }, persist=True)
            log.info('Added mine.update to scheduler')
        else:
            self.schedule.delete_job('__mine_interval', persist=True)

        # add master_alive job if enabled
        if (self.opts['transport'] != 'tcp' and
                self.opts['master_alive_interval'] > 0 and
                self.connected):
            self.schedule.add_job({
                '__master_alive_{0}'.format(self.opts['master']):
                {
                    'function': 'status.master',
                    'seconds': self.opts['master_alive_interval'],
                    'jid_include': True,
                    'maxrunning': 1,
                    'return_job': False,
                    'kwargs': {'master': self.opts['master'],
                               'connected': True}
                }
            }, persist=True)
            if self.opts['master_failback'] and \
                    'master_list' in self.opts and \
                    self.opts['master'] != self.opts['master_list'][0]:
                self.schedule.add_job({
                    '__master_failback':
                    {
                        'function': 'status.ping_master',
                        'seconds': self.opts['master_failback_interval'],
                        'jid_include': True,
                        'maxrunning': 1,
                        'return_job': False,
                        'kwargs': {'master': self.opts['master_list'][0]}
                    }
                }, persist=True)
            else:
                self.schedule.delete_job('__master_failback', persist=True)
        else:
            self.schedule.delete_job('__master_alive_{0}'.format(self.opts['master']), persist=True)
            self.schedule.delete_job('__master_failback', persist=True)

        self.grains_cache = self.opts['grains']
        self.ready = True

    def _return_retry_timer(self):
        '''
        Based on the minion configuration, either return a randomized timer or
        just return the value of the return_retry_timer.
        '''
        msg = 'Minion return retry timer set to {0} seconds'
        if self.opts.get('return_retry_timer_max'):
            try:
                random_retry = randint(self.opts['return_retry_timer'], self.opts['return_retry_timer_max'])
                log.debug(msg.format(random_retry) + ' (randomized)')
                return random_retry
            except ValueError:
                # Catch wiseguys using negative integers here
                log.error(
                    'Invalid value (return_retry_timer: {0} or return_retry_timer_max: {1})'
                    'both must be a positive integers'.format(
                        self.opts['return_retry_timer'],
                        self.opts['return_retry_timer_max'],
                    )
                )
                log.debug(msg.format(DEFAULT_MINION_OPTS['return_retry_timer']))
                return DEFAULT_MINION_OPTS['return_retry_timer']
        else:
            log.debug(msg.format(self.opts.get('return_retry_timer')))
            return self.opts.get('return_retry_timer')

    def _prep_mod_opts(self):
        '''
        Returns a copy of the opts with key bits stripped out
        '''
        mod_opts = {}
        for key, val in six.iteritems(self.opts):
            if key == 'logger':
                continue
            mod_opts[key] = val
        return mod_opts

    def _load_modules(self, force_refresh=False, notify=False, grains=None):
        '''
        Return the functions and the returners loaded up from the loader
        module
        '''
        # if this is a *nix system AND modules_max_memory is set, lets enforce
        # a memory limit on module imports
        # this feature ONLY works on *nix like OSs (resource module doesn't work on windows)
        modules_max_memory = False
        if self.opts.get('modules_max_memory', -1) > 0 and HAS_PSUTIL and HAS_RESOURCE:
            log.debug('modules_max_memory set, enforcing a maximum of {0}'.format(self.opts['modules_max_memory']))
            modules_max_memory = True
            old_mem_limit = resource.getrlimit(resource.RLIMIT_AS)
            rss, vms = psutil.Process(os.getpid()).memory_info()
            mem_limit = rss + vms + self.opts['modules_max_memory']
            resource.setrlimit(resource.RLIMIT_AS, (mem_limit, mem_limit))
        elif self.opts.get('modules_max_memory', -1) > 0:
            if not HAS_PSUTIL:
                log.error('Unable to enforce modules_max_memory because psutil is missing')
            if not HAS_RESOURCE:
                log.error('Unable to enforce modules_max_memory because resource is missing')

        # This might be a proxy minion
        if hasattr(self, 'proxy'):
            proxy = self.proxy
        else:
            proxy = None

        if grains is None:
            self.opts['grains'] = salt.loader.grains(self.opts, force_refresh, proxy=proxy)
        self.utils = salt.loader.utils(self.opts)

        if self.opts.get('multimaster', False):
            s_opts = copy.deepcopy(self.opts)
            functions = salt.loader.minion_mods(s_opts, utils=self.utils, proxy=proxy,
                                                loaded_base_name=self.loaded_base_name, notify=notify)
        else:
            functions = salt.loader.minion_mods(self.opts, utils=self.utils, notify=notify, proxy=proxy)
        returners = salt.loader.returners(self.opts, functions)
        errors = {}
        if '_errors' in functions:
            errors = functions['_errors']
            functions.pop('_errors')

        # we're done, reset the limits!
        if modules_max_memory is True:
            resource.setrlimit(resource.RLIMIT_AS, old_mem_limit)

        executors = salt.loader.executors(self.opts, functions)

        return functions, returners, errors, executors

    def _send_req_sync(self, load, timeout):
        channel = salt.transport.Channel.factory(self.opts)
        return channel.send(load, timeout=timeout)

    @tornado.gen.coroutine
    def _send_req_async(self, load, timeout):
        channel = salt.transport.client.AsyncReqChannel.factory(self.opts)
        ret = yield channel.send(load, timeout=timeout)
        raise tornado.gen.Return(ret)

    def _fire_master(self, data=None, tag=None, events=None, pretag=None, timeout=60, sync=True):
        '''
        Fire an event on the master, or drop message if unable to send.
        '''
        load = {'id': self.opts['id'],
                'cmd': '_minion_event',
                'pretag': pretag,
                'tok': self.tok}
        if events:
            load['events'] = events
        elif data and tag:
            load['data'] = data
            load['tag'] = tag
        elif not data and tag:
            load['data'] = {}
            load['tag'] = tag
        else:
            return

        def timeout_handler(*_):
            log.info('fire_master failed: master could not be contacted. Request timed out.')
            return True

        if sync:
            try:
                self._send_req_sync(load, timeout)
            except salt.exceptions.SaltReqTimeoutError:
                log.info('fire_master failed: master could not be contacted. Request timed out.')
            except Exception:
                log.info('fire_master failed: {0}'.format(traceback.format_exc()))
                return False
        else:
            with tornado.stack_context.ExceptionStackContext(timeout_handler):
                self._send_req_async(load, timeout, callback=lambda f: None)  # pylint: disable=unexpected-keyword-arg
        return True

    def _handle_decoded_payload(self, data):
        '''
        Override this method if you wish to handle the decoded data
        differently.
        '''
        if 'user' in data:
            log.info(
                'User {0[user]} Executing command {0[fun]} with jid '
                '{0[jid]}'.format(data)
            )
        else:
            log.info(
                'Executing command {0[fun]} with jid {0[jid]}'.format(data)
            )
        log.debug('Command details {0}'.format(data))

        # Don't duplicate jobs
        log.trace('Started JIDs: {0}'.format(self.jid_queue))
        if self.jid_queue is not None:
            if data['jid'] in self.jid_queue:
                return
            else:
                self.jid_queue.append(data['jid'])
                if len(self.jid_queue) > self.opts['minion_jid_queue_hwm']:
                    self.jid_queue.pop(0)

        if isinstance(data['fun'], six.string_types):
            if data['fun'] == 'sys.reload_modules':
                self.functions, self.returners, self.function_errors, self.executors = self._load_modules()
                self.schedule.functions = self.functions
                self.schedule.returners = self.returners
        # We stash an instance references to allow for the socket
        # communication in Windows. You can't pickle functions, and thus
        # python needs to be able to reconstruct the reference on the other
        # side.
        instance = self
        multiprocessing_enabled = self.opts.get('multiprocessing', True)
        if multiprocessing_enabled:
            if sys.platform.startswith('win'):
                # let python reconstruct the minion on the other side if we're
                # running on windows
                instance = None
            with default_signals(signal.SIGINT, signal.SIGTERM):
                process = SignalHandlingMultiprocessingProcess(
                    target=self._target, args=(instance, self.opts, data, self.connected)
                )
        else:
            process = threading.Thread(
                target=self._target,
                args=(instance, self.opts, data, self.connected),
                name=data['jid']
            )

        if multiprocessing_enabled:
            with default_signals(signal.SIGINT, signal.SIGTERM):
                # Reset current signals before starting the process in
                # order not to inherit the current signal handlers
                process.start()
        else:
            process.start()

        # TODO: remove the windows specific check?
        if multiprocessing_enabled and not salt.utils.is_windows():
            # we only want to join() immediately if we are daemonizing a process
            process.join()
        else:
            self.win_proc.append(process)

    def ctx(self):
        '''Return a single context manager for the minion's data
        '''
        if six.PY2:
            return contextlib.nested(
                self.functions.context_dict.clone(),
                self.returners.context_dict.clone(),
                self.executors.context_dict.clone(),
            )
        else:
            exitstack = contextlib.ExitStack()
            exitstack.push(self.functions.context_dict.clone())
            exitstack.push(self.returners.context_dict.clone())
            exitstack.push(self.executors.context_dict.clone())
            return exitstack

    @classmethod
    def _target(cls, minion_instance, opts, data, connected):
        if not minion_instance:
            minion_instance = cls(opts)
            minion_instance.connected = connected
            if not hasattr(minion_instance, 'functions'):
                functions, returners, function_errors, executors = (
                    minion_instance._load_modules(grains=opts['grains'])
                    )
                minion_instance.functions = functions
                minion_instance.returners = returners
                minion_instance.function_errors = function_errors
                minion_instance.executors = executors
            if not hasattr(minion_instance, 'serial'):
                minion_instance.serial = salt.payload.Serial(opts)
            if not hasattr(minion_instance, 'proc_dir'):
                uid = salt.utils.get_uid(user=opts.get('user', None))
                minion_instance.proc_dir = (
                    get_proc_dir(opts['cachedir'], uid=uid)
                    )

        with tornado.stack_context.StackContext(minion_instance.ctx):
            if isinstance(data['fun'], tuple) or isinstance(data['fun'], list):
                Minion._thread_multi_return(minion_instance, opts, data)
            else:
                Minion._thread_return(minion_instance, opts, data)

    @classmethod
    def _thread_return(cls, minion_instance, opts, data):
        '''
        This method should be used as a threading target, start the actual
        minion side execution.
        '''
        fn_ = os.path.join(minion_instance.proc_dir, data['jid'])

        if opts['multiprocessing'] and not salt.utils.is_windows():
            # Shutdown the multiprocessing before daemonizing
            salt.log.setup.shutdown_multiprocessing_logging()

            salt.utils.daemonize_if(opts)

            # Reconfigure multiprocessing logging after daemonizing
            salt.log.setup.setup_multiprocessing_logging()

        salt.utils.appendproctitle('{0}._thread_return {1}'.format(cls.__name__, data['jid']))

        sdata = {'pid': os.getpid()}
        sdata.update(data)
        log.info('Starting a new job with PID {0}'.format(sdata['pid']))
        with salt.utils.fopen(fn_, 'w+b') as fp_:
            fp_.write(minion_instance.serial.dumps(sdata))
        ret = {'success': False}
        function_name = data['fun']
        if function_name in minion_instance.functions:
            try:
                if minion_instance.connected and minion_instance.opts['pillar'].get('minion_blackout', False):
                    # this minion is blacked out. Only allow saltutil.refresh_pillar
                    if function_name != 'saltutil.refresh_pillar' and \
                            function_name not in minion_instance.opts['pillar'].get('minion_blackout_whitelist', []):
                        raise SaltInvocationError('Minion in blackout mode. Set \'minion_blackout\' '
                                                 'to False in pillar to resume operations. Only '
                                                 'saltutil.refresh_pillar allowed in blackout mode.')
                func = minion_instance.functions[function_name]
                args, kwargs = load_args_and_kwargs(
                    func,
                    data['arg'],
                    data)
                minion_instance.functions.pack['__context__']['retcode'] = 0

                executors = data.get('module_executors') or opts.get('module_executors', ['direct_call.get'])
                if isinstance(executors, six.string_types):
                    executors = [executors]
                elif not isinstance(executors, list) or not executors:
                    raise SaltInvocationError("Wrong executors specification: {0}. String or non-empty list expected".
                        format(executors))
                if opts.get('sudo_user', '') and executors[-1] != 'sudo.get':
                    if executors[-1] in FUNCTION_EXECUTORS:
                        executors[-1] = 'sudo.get'  # replace
                    else:
                        executors.append('sudo.get')  # append
                log.trace('Executors list {0}'.format(executors))  # pylint: disable=no-member

                # Get executors
                def get_executor(name):
                    executor_class = minion_instance.executors.get(name)
                    if executor_class is None:
                        raise SaltInvocationError("Executor '{0}' is not available".format(name))
                    return executor_class
                # Get the last one that is function executor
                executor = get_executor(executors.pop())(opts, data, func, args, kwargs)
                # Instantiate others from bottom to the top
                for executor_name in reversed(executors):
                    executor = get_executor(executor_name)(opts, data, executor)
                return_data = executor.execute()

                if isinstance(return_data, types.GeneratorType):
                    ind = 0
                    iret = {}
                    for single in return_data:
                        if isinstance(single, dict) and isinstance(iret, dict):
                            iret.update(single)
                        else:
                            if not iret:
                                iret = []
                            iret.append(single)
                        tag = tagify([data['jid'], 'prog', opts['id'], str(ind)], 'job')
                        event_data = {'return': single}
                        minion_instance._fire_master(event_data, tag)
                        ind += 1
                    ret['return'] = iret
                else:
                    ret['return'] = return_data
                ret['retcode'] = minion_instance.functions.pack['__context__'].get(
                    'retcode',
                    0
                )
                ret['success'] = True
            except CommandNotFoundError as exc:
                msg = 'Command required for \'{0}\' not found'.format(
                    function_name
                )
                log.debug(msg, exc_info=True)
                ret['return'] = '{0}: {1}'.format(msg, exc)
                ret['out'] = 'nested'
            except CommandExecutionError as exc:
                log.error(
                    'A command in \'{0}\' had a problem: {1}'.format(
                        function_name,
                        exc
                    ),
                    exc_info_on_loglevel=logging.DEBUG
                )
                ret['return'] = 'ERROR: {0}'.format(exc)
                ret['out'] = 'nested'
            except SaltInvocationError as exc:
                log.error(
                    'Problem executing \'{0}\': {1}'.format(
                        function_name,
                        exc
                    ),
                    exc_info_on_loglevel=logging.DEBUG
                )
                ret['return'] = 'ERROR executing \'{0}\': {1}'.format(
                    function_name, exc
                )
                ret['out'] = 'nested'
            except TypeError as exc:
                msg = 'Passed invalid arguments to {0}: {1}\n{2}'.format(function_name, exc, func.__doc__, )
                log.warning(msg, exc_info_on_loglevel=logging.DEBUG)
                ret['return'] = msg
                ret['out'] = 'nested'
            except Exception:
                msg = 'The minion function caused an exception'
                log.warning(msg, exc_info_on_loglevel=True)
                salt.utils.error.fire_exception(salt.exceptions.MinionError(msg), opts, job=data)
                ret['return'] = '{0}: {1}'.format(msg, traceback.format_exc())
                ret['out'] = 'nested'
        else:
            ret['return'] = minion_instance.functions.missing_fun_string(function_name)
            mod_name = function_name.split('.')[0]
            if mod_name in minion_instance.function_errors:
                ret['return'] += ' Possible reasons: \'{0}\''.format(
                    minion_instance.function_errors[mod_name]
                )
            ret['success'] = False
            ret['retcode'] = 254
            ret['out'] = 'nested'

        ret['jid'] = data['jid']
        ret['fun'] = data['fun']
        ret['fun_args'] = data['arg']
        if 'master_id' in data:
            ret['master_id'] = data['master_id']
        if 'metadata' in data:
            if isinstance(data['metadata'], dict):
                ret['metadata'] = data['metadata']
            else:
                log.warning('The metadata parameter must be a dictionary.  Ignoring.')
        if minion_instance.connected:
            minion_instance._return_pub(
                ret,
                timeout=minion_instance._return_retry_timer()
            )
        # TODO: make a list? Seems odd to split it this late :/
        if data['ret'] and isinstance(data['ret'], six.string_types):
            if 'ret_config' in data:
                ret['ret_config'] = data['ret_config']
            if 'ret_kwargs' in data:
                ret['ret_kwargs'] = data['ret_kwargs']
            ret['id'] = opts['id']
            for returner in set(data['ret'].split(',')):
                try:
                    minion_instance.returners['{0}.returner'.format(
                        returner
                    )](ret)
                except Exception as exc:
                    log.error(
                        'The return failed for job {0} {1}'.format(
                        data['jid'],
                        exc
                        )
                    )
                    log.error(traceback.format_exc())

    @classmethod
    def _thread_multi_return(cls, minion_instance, opts, data):
        '''
        This method should be used as a threading target, start the actual
        minion side execution.
        '''
        salt.utils.appendproctitle('{0}._thread_multi_return {1}'.format(cls.__name__, data['jid']))
        ret = {
            'return': {},
            'success': {},
        }
        for ind in range(0, len(data['fun'])):
            ret['success'][data['fun'][ind]] = False
            try:
                if minion_instance.connected and minion_instance.opts['pillar'].get('minion_blackout', False):
                    # this minion is blacked out. Only allow saltutil.refresh_pillar
                    if data['fun'][ind] != 'saltutil.refresh_pillar' and \
                            data['fun'][ind] not in minion_instance.opts['pillar'].get('minion_blackout_whitelist', []):
                        raise SaltInvocationError('Minion in blackout mode. Set \'minion_blackout\' '
                                                 'to False in pillar to resume operations. Only '
                                                 'saltutil.refresh_pillar allowed in blackout mode.')
                func = minion_instance.functions[data['fun'][ind]]
                args, kwargs = load_args_and_kwargs(
                    func,
                    data['arg'][ind],
                    data)
                ret['return'][data['fun'][ind]] = func(*args, **kwargs)
                ret['success'][data['fun'][ind]] = True
            except Exception as exc:
                trb = traceback.format_exc()
                log.warning(
                    'The minion function caused an exception: {0}'.format(
                        exc
                    )
                )
                ret['return'][data['fun'][ind]] = trb
            ret['jid'] = data['jid']
            ret['fun'] = data['fun']
            ret['fun_args'] = data['arg']
        if 'metadata' in data:
            ret['metadata'] = data['metadata']
        if minion_instance.connected:
            minion_instance._return_pub(
                ret,
                timeout=minion_instance._return_retry_timer()
            )
        if data['ret']:
            if 'ret_config' in data:
                ret['ret_config'] = data['ret_config']
            if 'ret_kwargs' in data:
                ret['ret_kwargs'] = data['ret_kwargs']
            for returner in set(data['ret'].split(',')):
                ret['id'] = opts['id']
                try:
                    minion_instance.returners['{0}.returner'.format(
                        returner
                    )](ret)
                except Exception as exc:
                    log.error(
                        'The return failed for job {0} {1}'.format(
                        data['jid'],
                        exc
                        )
                    )

    def _return_pub(self, ret, ret_cmd='_return', timeout=60, sync=True):
        '''
        Return the data from the executed command to the master server
        '''
        jid = ret.get('jid', ret.get('__jid__'))
        fun = ret.get('fun', ret.get('__fun__'))
        if self.opts['multiprocessing']:
            fn_ = os.path.join(self.proc_dir, jid)
            if os.path.isfile(fn_):
                try:
                    os.remove(fn_)
                except (OSError, IOError):
                    # The file is gone already
                    pass
        log.info('Returning information for job: {0}'.format(jid))
        if ret_cmd == '_syndic_return':
            load = {'cmd': ret_cmd,
                    'id': self.opts['id'],
                    'jid': jid,
                    'fun': fun,
                    'arg': ret.get('arg'),
                    'tgt': ret.get('tgt'),
                    'tgt_type': ret.get('tgt_type'),
                    'load': ret.get('__load__')}
            if '__master_id__' in ret:
                load['master_id'] = ret['__master_id__']
            load['return'] = {}
            for key, value in six.iteritems(ret):
                if key.startswith('__'):
                    continue
                load['return'][key] = value
        else:
            load = {'cmd': ret_cmd,
                    'id': self.opts['id']}
            for key, value in six.iteritems(ret):
                load[key] = value

        if 'out' in ret:
            if isinstance(ret['out'], six.string_types):
                load['out'] = ret['out']
            else:
                log.error('Invalid outputter {0}. This is likely a bug.'
                          .format(ret['out']))
        else:
            try:
                oput = self.functions[fun].__outputter__
            except (KeyError, AttributeError, TypeError):
                pass
            else:
                if isinstance(oput, six.string_types):
                    load['out'] = oput
        if self.opts['cache_jobs']:
            # Local job cache has been enabled
            salt.utils.minion.cache_jobs(self.opts, load['jid'], ret)

        if not self.opts['pub_ret']:
            return ''

        def timeout_handler(*_):
            msg = ('The minion failed to return the job information for job '
                   '{0}. This is often due to the master being shut down or '
                   'overloaded. If the master is running consider increasing '
                   'the worker_threads value.').format(jid)
            log.warning(msg)
            return True

        if sync:
            try:
                ret_val = self._send_req_sync(load, timeout=timeout)
            except SaltReqTimeoutError:
                timeout_handler()
                return ''
        else:
            with tornado.stack_context.ExceptionStackContext(timeout_handler):
                ret_val = self._send_req_async(load, timeout=timeout, callback=lambda f: None)  # pylint: disable=unexpected-keyword-arg

        log.trace('ret_val = {0}'.format(ret_val))  # pylint: disable=no-member
        return ret_val

    def _state_run(self):
        '''
        Execute a state run based on information set in the minion config file
        '''
        if self.opts['startup_states']:
            if self.opts.get('master_type', 'str') == 'disable' and \
                        self.opts.get('file_client', 'remote') == 'remote':
                log.warning('Cannot run startup_states when \'master_type\' is '
                            'set to \'disable\' and \'file_client\' is set to '
                            '\'remote\'. Skipping.')
            else:
                data = {'jid': 'req', 'ret': self.opts.get('ext_job_cache', '')}
                if self.opts['startup_states'] == 'sls':
                    data['fun'] = 'state.sls'
                    data['arg'] = [self.opts['sls_list']]
                elif self.opts['startup_states'] == 'top':
                    data['fun'] = 'state.top'
                    data['arg'] = [self.opts['top_file']]
                else:
                    data['fun'] = 'state.highstate'
                    data['arg'] = []
                self._handle_decoded_payload(data)

    def _refresh_grains_watcher(self, refresh_interval_in_minutes):
        '''
        Create a loop that will fire a pillar refresh to inform a master about a change in the grains of this minion
        :param refresh_interval_in_minutes:
        :return: None
        '''
        if '__update_grains' not in self.opts.get('schedule', {}):
            if 'schedule' not in self.opts:
                self.opts['schedule'] = {}
            self.opts['schedule'].update({
                '__update_grains':
                    {
                        'function': 'event.fire',
                        'args': [{}, 'grains_refresh'],
                        'minutes': refresh_interval_in_minutes
                    }
            })

    def _fire_master_minion_start(self):
        # Send an event to the master that the minion is live
        self._fire_master(
            'Minion {0} started at {1}'.format(
            self.opts['id'],
            time.asctime()
            ),
            'minion_start'
        )
        # dup name spaced event
        self._fire_master(
            'Minion {0} started at {1}'.format(
            self.opts['id'],
            time.asctime()
            ),
            tagify([self.opts['id'], 'start'], 'minion'),
        )

    def module_refresh(self, force_refresh=False, notify=False):
        '''
        Refresh the functions and returners.
        '''
        log.debug('Refreshing modules. Notify={0}'.format(notify))
        self.functions, self.returners, _, self.executors = self._load_modules(force_refresh, notify=notify)

        self.schedule.functions = self.functions
        self.schedule.returners = self.returners

    # TODO: only allow one future in flight at a time?
    @tornado.gen.coroutine
    def pillar_refresh(self, force_refresh=False):
        '''
        Refresh the pillar
        '''
        if self.connected:
            log.debug('Refreshing pillar')
            try:
                self.opts['pillar'] = yield salt.pillar.get_async_pillar(
                    self.opts,
                    self.opts['grains'],
                    self.opts['id'],
                    self.opts['environment'],
                    pillarenv=self.opts.get('pillarenv'),
                ).compile_pillar()
            except SaltClientError:
                # Do not exit if a pillar refresh fails.
                log.error('Pillar data could not be refreshed. '
                          'One or more masters may be down!')
        self.module_refresh(force_refresh)

    def manage_schedule(self, tag, data):
        '''
        Refresh the functions and returners.
        '''
        func = data.get('func', None)
        name = data.get('name', None)
        schedule = data.get('schedule', None)
        where = data.get('where', None)
        persist = data.get('persist', None)

        if func == 'delete':
            self.schedule.delete_job(name, persist)
        elif func == 'add':
            self.schedule.add_job(schedule, persist)
        elif func == 'modify':
            self.schedule.modify_job(name, schedule, persist, where)
        elif func == 'enable':
            self.schedule.enable_schedule()
        elif func == 'disable':
            self.schedule.disable_schedule()
        elif func == 'enable_job':
            self.schedule.enable_job(name, persist, where)
        elif func == 'run_job':
            self.schedule.run_job(name)
        elif func == 'disable_job':
            self.schedule.disable_job(name, persist, where)
        elif func == 'reload':
            self.schedule.reload(schedule)
        elif func == 'list':
            self.schedule.list(where)
        elif func == 'save_schedule':
            self.schedule.save_schedule()

    def manage_beacons(self, tag, data):
        '''
        Manage Beacons
        '''
        func = data.get('func', None)
        name = data.get('name', None)
        beacon_data = data.get('beacon_data', None)

        if func == 'add':
            self.beacons.add_beacon(name, beacon_data)
        elif func == 'modify':
            self.beacons.modify_beacon(name, beacon_data)
        elif func == 'delete':
            self.beacons.delete_beacon(name)
        elif func == 'enable':
            self.beacons.enable_beacons()
        elif func == 'disable':
            self.beacons.disable_beacons()
        elif func == 'enable_beacon':
            self.beacons.enable_beacon(name)
        elif func == 'disable_beacon':
            self.beacons.disable_beacon(name)
        elif func == 'list':
            self.beacons.list_beacons()

    def environ_setenv(self, tag, data):
        '''
        Set the salt-minion main process environment according to
        the data contained in the minion event data
        '''
        environ = data.get('environ', None)
        if environ is None:
            return False
        false_unsets = data.get('false_unsets', False)
        clear_all = data.get('clear_all', False)
        import salt.modules.environ as mod_environ
        return mod_environ.setenv(environ, false_unsets, clear_all)

    def _pre_tune(self):
        '''
        Set the minion running flag and issue the appropriate warnings if
        the minion cannot be started or is already running
        '''
        if self._running is None:
            self._running = True
        elif self._running is False:
            log.error(
                'This {0} was scheduled to stop. Not running '
                '{0}.tune_in()'.format(self.__class__.__name__)
            )
            return
        elif self._running is True:
            log.error(
                'This {0} is already running. Not running '
                '{0}.tune_in()'.format(self.__class__.__name__)
            )
            return

        try:
            log.info(
                '{0} is starting as user \'{1}\''.format(
                    self.__class__.__name__,
                    salt.utils.get_user()
                )
            )
        except Exception as err:
            # Only windows is allowed to fail here. See #3189. Log as debug in
            # that case. Else, error.
            log.log(
                salt.utils.is_windows() and logging.DEBUG or logging.ERROR,
                'Failed to get the user who is starting {0}'.format(
                    self.__class__.__name__
                ),
                exc_info=err
            )

    def _mine_send(self, tag, data):
        '''
        Send mine data to the master
        '''
        channel = salt.transport.Channel.factory(self.opts)
        data['tok'] = self.tok
        try:
            ret = channel.send(data)
            return ret
        except SaltReqTimeoutError:
            log.warning('Unable to send mine data to master.')
            return None

    @tornado.gen.coroutine
    def handle_event(self, package):
        '''
        Handle an event from the epull_sock (all local minion events)
        '''
        if not self.ready:
            raise tornado.gen.Return()
        tag, data = salt.utils.event.SaltEvent.unpack(package)
        log.debug('Minion of "{0}" is handling event tag \'{1}\''.format(self.opts['master'], tag))
        if tag.startswith('module_refresh'):
            self.module_refresh(
                force_refresh=data.get('force_refresh', False),
                notify=data.get('notify', False)
            )
        elif tag.startswith('pillar_refresh'):
            yield self.pillar_refresh(
                force_refresh=data.get('force_refresh', False)
            )
        elif tag.startswith('manage_schedule'):
            self.manage_schedule(tag, data)
        elif tag.startswith('manage_beacons'):
            self.manage_beacons(tag, data)
        elif tag.startswith('grains_refresh'):
            if (data.get('force_refresh', False) or
                    self.grains_cache != self.opts['grains']):
                self.pillar_refresh(force_refresh=True)
                self.grains_cache = self.opts['grains']
        elif tag.startswith('environ_setenv'):
            self.environ_setenv(tag, data)
        elif tag.startswith('_minion_mine'):
            self._mine_send(tag, data)
        elif tag.startswith('fire_master'):
            log.debug('Forwarding master event tag={tag}'.format(tag=data['tag']))
            self._fire_master(data['data'], data['tag'], data['events'], data['pretag'])
        elif tag.startswith('__master_disconnected') or tag.startswith('__master_failback'):
            # if the master disconnect event is for a different master, raise an exception
            if tag.startswith('__master_disconnected') and data['master'] != self.opts['master']:
                # not mine master, ignore
                return
            if tag.startswith('__master_failback'):
                # if the master failback event is not for the top master, raise an exception
                if data['master'] != self.opts['master_list'][0]:
                    raise SaltException('Bad master \'{0}\' when mine failback is \'{1}\''.format(
                        data['master'], self.opts['master']))
                # if the master failback event is for the current master, raise an exception
                elif data['master'] == self.opts['master'][0]:
                    raise SaltException('Already connected to \'{0}\''.format(data['master']))

            if self.connected:
                # we are not connected anymore
                self.connected = False
                # modify the scheduled job to fire only on reconnect
                if self.opts['transport'] != 'tcp':
                    schedule = {
                       'function': 'status.master',
                       'seconds': self.opts['master_alive_interval'],
                       'jid_include': True,
                       'maxrunning': 1,
                       'return_job': False,
                       'kwargs': {'master': self.opts['master'],
                                  'connected': False}
                    }
                    self.schedule.modify_job(name='__master_alive_{0}'.format(self.opts['master']),
                                             schedule=schedule)

                log.info('Connection to master {0} lost'.format(self.opts['master']))

                if self.opts['master_type'] == 'failover':
                    log.info('Trying to tune in to next master from master-list')

                    if hasattr(self, 'pub_channel'):
                        self.pub_channel.on_recv(None)
                        if hasattr(self.pub_channel, 'auth'):
                            self.pub_channel.auth.invalidate()
                        if hasattr(self.pub_channel, 'close'):
                            self.pub_channel.close()
                        del self.pub_channel

                    # if eval_master finds a new master for us, self.connected
                    # will be True again on successful master authentication
                    try:
                        master, self.pub_channel = yield self.eval_master(
                                                            opts=self.opts,
                                                            failed=True,
                                                            failback=package.startswith('__master_failback'))
                    except SaltClientError:
                        pass

                    if self.connected:
                        self.opts['master'] = master

                        # re-init the subsystems to work with the new master
                        log.info('Re-initialising subsystems for new '
                                 'master {0}'.format(self.opts['master']))
                        self.functions, self.returners, self.function_errors, self.executors = self._load_modules()
                        self.pub_channel.on_recv(self._handle_payload)
                        self._fire_master_minion_start()
                        log.info('Minion is ready to receive requests!')

                        # update scheduled job to run with the new master addr
                        if self.opts['transport'] != 'tcp':
                            schedule = {
                               'function': 'status.master',
                               'seconds': self.opts['master_alive_interval'],
                               'jid_include': True,
                               'maxrunning': 1,
                               'return_job': False,
                               'kwargs': {'master': self.opts['master'],
                                          'connected': True}
                            }
                            self.schedule.modify_job(name='__master_alive_{0}'.format(self.opts['master']),
                                                     schedule=schedule)

                            if self.opts['master_failback'] and 'master_list' in self.opts:
                                if self.opts['master'] != self.opts['master_list'][0]:
                                    schedule = {
                                       'function': 'status.ping_master',
                                       'seconds': self.opts['master_failback_interval'],
                                       'jid_include': True,
                                       'maxrunning': 1,
                                       'return_job': False,
                                       'kwargs': {'master': self.opts['master_list'][0]}
                                    }
                                    self.schedule.modify_job(name='__master_failback',
                                                             schedule=schedule)
                                else:
                                    self.schedule.delete_job(name='__master_failback', persist=True)
                    else:
                        self.restart = True
                        self.io_loop.stop()

        elif tag.startswith('__master_connected'):
            # handle this event only once. otherwise it will pollute the log
            if not self.connected:
                log.info('Connection to master {0} re-established'.format(self.opts['master']))
                self.connected = True
                # modify the __master_alive job to only fire,
                # if the connection is lost again
                if self.opts['transport'] != 'tcp':
                    schedule = {
                       'function': 'status.master',
                       'seconds': self.opts['master_alive_interval'],
                       'jid_include': True,
                       'maxrunning': 1,
                       'return_job': False,
                       'kwargs': {'master': self.opts['master'],
                                  'connected': True}
                    }

                    self.schedule.modify_job(name='__master_alive_{0}'.format(self.opts['master']),
                                             schedule=schedule)
        elif tag.startswith('__schedule_return'):
            self._return_pub(data, ret_cmd='_return', sync=False)
<<<<<<< HEAD
        elif tag.startswith('_salt_error'):
            if self.connected:
                log.debug('Forwarding salt error event tag={tag}'.format(tag=tag))
                self._fire_master(data, tag)
=======
        elif package.startswith('_salt_error'):
            log.debug('Forwarding salt error event tag={tag}'.format(tag=tag))
            self._fire_master(data, tag)
        elif package.startswith('salt/auth/creds'):
            tag, data = salt.utils.event.MinionEvent.unpack(package)
            key = tuple(data['key'])
            log.debug('Updating auth data for {0}: {1} -> {2}'.format(
                    key, salt.crypt.AsyncAuth.creds_map.get(key), data['creds']))
            salt.crypt.AsyncAuth.creds_map[tuple(data['key'])] = data['creds']
>>>>>>> a86e36cd

    def _fallback_cleanups(self):
        '''
        Fallback cleanup routines, attempting to fix leaked processes, threads, etc.
        '''
        # Add an extra fallback in case a forked process leaks through
        multiprocessing.active_children()

        # Cleanup Windows threads
        if not salt.utils.is_windows():
            return
        for thread in self.win_proc:
            if not thread.is_alive():
                thread.join()
                try:
                    self.win_proc.remove(thread)
                    del thread
                except (ValueError, NameError):
                    pass

    # Main Minion Tune In
    def tune_in(self, start=True):
        '''
        Lock onto the publisher. This is the main event loop for the minion
        :rtype : None
        '''
        self._pre_tune()

        log.debug('Minion \'{0}\' trying to tune in'.format(self.opts['id']))

        if start:
            self.sync_connect_master()
        if self.connected:
            self._fire_master_minion_start()
            log.info('Minion is ready to receive requests!')

        # Make sure to gracefully handle SIGUSR1
        enable_sigusr1_handler()

        # Make sure to gracefully handle CTRL_LOGOFF_EVENT
        salt.utils.enable_ctrl_logoff_handler()

        # On first startup execute a state run if configured to do so
        self._state_run()

        loop_interval = self.opts['loop_interval']

        try:
            if self.opts['grains_refresh_every']:  # If exists and is not zero. In minutes, not seconds!
                if self.opts['grains_refresh_every'] > 1:
                    log.debug(
                        'Enabling the grains refresher. Will run every {0} minutes.'.format(
                            self.opts['grains_refresh_every'])
                    )
                else:  # Clean up minute vs. minutes in log message
                    log.debug(
                        'Enabling the grains refresher. Will run every {0} minute.'.format(
                            self.opts['grains_refresh_every'])

                    )
                self._refresh_grains_watcher(
                    abs(self.opts['grains_refresh_every'])
                )
        except Exception as exc:
            log.error(
                'Exception occurred in attempt to initialize grain refresh routine during minion tune-in: {0}'.format(
                    exc)
            )

        self.periodic_callbacks = {}
        # schedule the stuff that runs every interval
        ping_interval = self.opts.get('ping_interval', 0) * 60
        if ping_interval > 0 and self.connected:
            def ping_master():
                try:
                    if not self._fire_master('ping', 'minion_ping'):
                        if not self.opts.get('auth_safemode', True):
                            log.error('** Master Ping failed. Attempting to restart minion**')
                            delay = self.opts.get('random_reauth_delay', 5)
                            log.info('delaying random_reauth_delay {0}s'.format(delay))
                            # regular sys.exit raises an exception -- which isn't sufficient in a thread
                            os._exit(salt.defaults.exitcodes.SALT_KEEPALIVE)
                except Exception:
                    log.warning('Attempt to ping master failed.', exc_on_loglevel=logging.DEBUG)
            self.periodic_callbacks['ping'] = tornado.ioloop.PeriodicCallback(ping_master, ping_interval * 1000, io_loop=self.io_loop)

        self.periodic_callbacks['cleanup'] = tornado.ioloop.PeriodicCallback(self._fallback_cleanups, loop_interval * 1000, io_loop=self.io_loop)

        def handle_beacons():
            # Process Beacons
            beacons = None
            try:
                beacons = self.process_beacons(self.functions)
            except Exception:
                log.critical('The beacon errored: ', exc_info=True)
            if beacons and self.connected:
                self._fire_master(events=beacons)

        self.periodic_callbacks['beacons'] = tornado.ioloop.PeriodicCallback(handle_beacons, loop_interval * 1000, io_loop=self.io_loop)

        # TODO: actually listen to the return and change period
        def handle_schedule():
            self.process_schedule(self, loop_interval)
        if hasattr(self, 'schedule'):
            self.periodic_callbacks['schedule'] = tornado.ioloop.PeriodicCallback(handle_schedule, 1000, io_loop=self.io_loop)

        # start all the other callbacks
        for periodic_cb in six.itervalues(self.periodic_callbacks):
            periodic_cb.start()

        # add handler to subscriber
        if hasattr(self, 'pub_channel') and self.pub_channel is not None:
            self.pub_channel.on_recv(self._handle_payload)
        elif self.opts.get('master_type') != 'disable':
            log.error('No connection to master found. Scheduled jobs will not run.')

        if start:
            try:
                self.io_loop.start()
                if self.restart:
                    self.destroy()
            except (KeyboardInterrupt, RuntimeError):  # A RuntimeError can be re-raised by Tornado on shutdown
                self.destroy()

    def _handle_payload(self, payload):
        if payload is not None and payload['enc'] == 'aes':
            if self._target_load(payload['load']):
                self._handle_decoded_payload(payload['load'])
            elif self.opts['zmq_filtering']:
                # In the filtering enabled case, we'd like to know when minion sees something it shouldnt
                log.trace('Broadcast message received not for this minion, Load: {0}'.format(payload['load']))
        # If it's not AES, and thus has not been verified, we do nothing.
        # In the future, we could add support for some clearfuncs, but
        # the minion currently has no need.

    def _target_load(self, load):
        # Verify that the publication is valid
        if 'tgt' not in load or 'jid' not in load or 'fun' not in load \
           or 'arg' not in load:
            return False
        # Verify that the publication applies to this minion

        # It's important to note that the master does some pre-processing
        # to determine which minions to send a request to. So for example,
        # a "salt -G 'grain_key:grain_val' test.ping" will invoke some
        # pre-processing on the master and this minion should not see the
        # publication if the master does not determine that it should.

        if 'tgt_type' in load:
            match_func = getattr(self.matcher,
                                 '{0}_match'.format(load['tgt_type']), None)
            if match_func is None:
                return False
            if load['tgt_type'] in ('grain', 'grain_pcre', 'pillar'):
                delimiter = load.get('delimiter', DEFAULT_TARGET_DELIM)
                if not match_func(load['tgt'], delimiter=delimiter):
                    return False
            elif not match_func(load['tgt']):
                return False
        else:
            if not self.matcher.glob_match(load['tgt']):
                return False

        return True

    def destroy(self):
        '''
        Tear down the minion
        '''
        self._running = False
        if hasattr(self, 'schedule'):
            del self.schedule
        if hasattr(self, 'pub_channel') and self.pub_channel is not None:
            self.pub_channel.on_recv(None)
            if hasattr(self.pub_channel, 'close'):
                self.pub_channel.close()
            del self.pub_channel
        if hasattr(self, 'periodic_callbacks'):
            for cb in six.itervalues(self.periodic_callbacks):
                cb.stop()

    def __del__(self):
        self.destroy()


class Syndic(Minion):
    '''
    Make a Syndic minion, this minion will use the minion keys on the
    master to authenticate with a higher level master.
    '''
    def __init__(self, opts, **kwargs):
        self._syndic_interface = opts.get('interface')
        self._syndic = True
        # force auth_safemode True because Syndic don't support autorestart
        opts['auth_safemode'] = True
        opts['loop_interval'] = 1
        super(Syndic, self).__init__(opts, **kwargs)
        self.mminion = salt.minion.MasterMinion(opts)
        self.jid_forward_cache = set()
        self.jids = {}
        self.raw_events = []
        self.pub_future = None

    def _handle_decoded_payload(self, data):
        '''
        Override this method if you wish to handle the decoded data
        differently.
        '''
        # TODO: even do this??
        data['to'] = int(data.get('to', self.opts['timeout'])) - 1
        # Only forward the command if it didn't originate from ourselves
        if data.get('master_id', 0) != self.opts.get('master_id', 1):
            self.syndic_cmd(data)

    def syndic_cmd(self, data):
        '''
        Take the now clear load and forward it on to the client cmd
        '''
        # Set up default tgt_type
        if 'tgt_type' not in data:
            data['tgt_type'] = 'glob'
        kwargs = {}

        # optionally add a few fields to the publish data
        for field in ('master_id',  # which master the job came from
                      'user',  # which user ran the job
                      ):
            if field in data:
                kwargs[field] = data[field]

        def timeout_handler(*args):
            log.warning('Unable to forward pub data: {0}'.format(args[1]))
            return True

        with tornado.stack_context.ExceptionStackContext(timeout_handler):
            self.local.pub_async(data['tgt'],
                                 data['fun'],
                                 data['arg'],
                                 data['tgt_type'],
                                 data['ret'],
                                 data['jid'],
                                 data['to'],
                                 io_loop=self.io_loop,
                                 callback=lambda _: None,
                                 **kwargs)

    def fire_master_syndic_start(self):
        # Send an event to the master that the minion is live
        self._fire_master(
            'Syndic {0} started at {1}'.format(
                self.opts['id'],
                time.asctime()
            ),
            'syndic_start',
            sync=False,
        )
        self._fire_master(
            'Syndic {0} started at {1}'.format(
                self.opts['id'],
                time.asctime()
            ),
            tagify([self.opts['id'], 'start'], 'syndic'),
            sync=False,
        )

    # TODO: clean up docs
    def tune_in_no_block(self):
        '''
        Executes the tune_in sequence but omits extra logging and the
        management of the event bus assuming that these are handled outside
        the tune_in sequence
        '''
        # Instantiate the local client
        self.local = salt.client.get_local_client(
                self.opts['_minion_conf_file'], io_loop=self.io_loop)

        # add handler to subscriber
        self.pub_channel.on_recv(self._process_cmd_socket)

    def _process_cmd_socket(self, payload):
        if payload is not None and payload['enc'] == 'aes':
            log.trace('Handling payload')
            self._handle_decoded_payload(payload['load'])
        # If it's not AES, and thus has not been verified, we do nothing.
        # In the future, we could add support for some clearfuncs, but
        # the syndic currently has no need.

    @tornado.gen.coroutine
    def _return_pub_multi(self, values):
        for value in values:
            yield self._return_pub(value,
                                   '_syndic_return',
                                   timeout=self._return_retry_timer(),
                                   sync=False)

    @tornado.gen.coroutine
    def reconnect(self):
        if hasattr(self, 'pub_channel'):
            self.pub_channel.on_recv(None)
            if hasattr(self.pub_channel, 'close'):
                self.pub_channel.close()
            del self.pub_channel

        # if eval_master finds a new master for us, self.connected
        # will be True again on successful master authentication
        master, self.pub_channel = yield self.eval_master(opts=self.opts)

        if self.connected:
            self.opts['master'] = master
            self.pub_channel.on_recv(self._process_cmd_socket)
            log.info('Minion is ready to receive requests!')

        raise tornado.gen.Return(self)

    def destroy(self):
        '''
        Tear down the syndic minion
        '''
        # We borrowed the local clients poller so give it back before
        # it's destroyed. Reset the local poller reference.
        super(Syndic, self).destroy()
        if hasattr(self, 'local'):
            del self.local

        if hasattr(self, 'forward_events'):
            self.forward_events.stop()


# TODO: need a way of knowing if the syndic connection is busted
class SyndicManager(MinionBase):
    '''
    Make a MultiMaster syndic minion, this minion will handle relaying jobs and returns from
    all minions connected to it to the list of masters it is connected to.

    Modes (controlled by `syndic_mode`:
        sync: This mode will synchronize all events and publishes from higher level masters
        cluster: This mode will only sync job publishes and returns

    Note: jobs will be returned best-effort to the requesting master. This also means
    (since we are using zmq) that if a job was fired and the master disconnects
    between the publish and return, that the return will end up in a zmq buffer
    in this Syndic headed to that original master.

    In addition, since these classes all seem to use a mix of blocking and non-blocking
    calls (with varying timeouts along the way) this daemon does not handle failure well,
    it will (under most circumstances) stall the daemon for ~15s trying to forward events
    to the down master
    '''
    # time to connect to upstream master
    SYNDIC_CONNECT_TIMEOUT = 5
    SYNDIC_EVENT_TIMEOUT = 5

    def __init__(self, opts, io_loop=None):
        opts['loop_interval'] = 1
        super(SyndicManager, self).__init__(opts)
        self.mminion = salt.minion.MasterMinion(opts)
        # sync (old behavior), cluster (only returns and publishes)
        self.syndic_mode = self.opts.get('syndic_mode', 'sync')
        self.syndic_failover = self.opts.get('syndic_failover', 'random')

        self.auth_wait = self.opts['acceptance_wait_time']
        self.max_auth_wait = self.opts['acceptance_wait_time_max']

        self._has_master = threading.Event()
        self.jid_forward_cache = set()

        if io_loop is None:
            if HAS_ZMQ:
                zmq.eventloop.ioloop.install()
            self.io_loop = LOOP_CLASS.current()
        else:
            self.io_loop = io_loop

        # List of events
        self.raw_events = []
        # Dict of rets: {master_id: {event_tag: job_ret, ...}, ...}
        self.job_rets = {}
        # List of delayed job_rets which was unable to send for some reason and will be resend to
        # any available master
        self.delayed = []
        # Active pub futures: {master_id: (future, [job_ret, ...]), ...}
        self.pub_futures = {}

    def _spawn_syndics(self):
        '''
        Spawn all the coroutines which will sign in the syndics
        '''
        self._syndics = OrderedDict()  # mapping of opts['master'] -> syndic
        masters = self.opts['master']
        if not isinstance(masters, list):
            masters = [masters]
        for master in masters:
            s_opts = copy.copy(self.opts)
            s_opts['master'] = master
            self._syndics[master] = self._connect_syndic(s_opts)

    @tornado.gen.coroutine
    def _connect_syndic(self, opts):
        '''
        Create a syndic, and asynchronously connect it to a master
        '''
        last = 0  # never have we signed in
        auth_wait = opts['acceptance_wait_time']
        while True:
            log.debug('Syndic attempting to connect to {0}'.format(opts['master']))
            try:
                syndic = Syndic(opts,
                                timeout=self.SYNDIC_CONNECT_TIMEOUT,
                                safe=False,
                                io_loop=self.io_loop,
                                )
                yield syndic.connect_master()
                # set up the syndic to handle publishes (specifically not event forwarding)
                syndic.tune_in_no_block()

                # Send an event to the master that the minion is live
                syndic.fire_master_syndic_start()

                log.info('Syndic successfully connected to {0}'.format(opts['master']))
                break
            except SaltClientError as exc:
                log.error('Error while bringing up syndic for multi-syndic. Is master at {0} responding?'.format(opts['master']))
                last = time.time()
                if auth_wait < self.max_auth_wait:
                    auth_wait += self.auth_wait
                yield tornado.gen.sleep(auth_wait)  # TODO: log?
            except KeyboardInterrupt:
                raise
            except:  # pylint: disable=W0702
                log.critical('Unexpected error while connecting to {0}'.format(opts['master']), exc_info=True)

        raise tornado.gen.Return(syndic)

    def _mark_master_dead(self, master):
        '''
        Mark a master as dead. This will start the sign-in routine
        '''
        # if its connected, mark it dead
        if self._syndics[master].done():
            syndic = self._syndics[master].result()  # pylint: disable=no-member
            self._syndics[master] = syndic.reconnect()
        else:
            log.info('Attempting to mark {0} as dead, although it is already marked dead'.format(master))  # TODO: debug?

    def _call_syndic(self, func, args=(), kwargs=None, master_id=None):
        '''
        Wrapper to call a given func on a syndic, best effort to get the one you asked for
        '''
        if kwargs is None:
            kwargs = {}
        for master, syndic_future in self.iter_master_options(master_id):
            if not syndic_future.done() or syndic_future.exception():
                log.error('Unable to call {0} on {1}, that syndic is not connected'.format(func, master))
                continue

            try:
                getattr(syndic_future.result(), func)(*args, **kwargs)
                return
            except SaltClientError:
                log.error('Unable to call {0} on {1}, trying another...'.format(func, master))
                self._mark_master_dead(master)
                continue
        log.critical('Unable to call {0} on any masters!'.format(func))

    def _return_pub_syndic(self, values, master_id=None):
        '''
        Wrapper to call the '_return_pub_multi' a syndic, best effort to get the one you asked for
        '''
        func = '_return_pub_multi'
        for master, syndic_future in self.iter_master_options(master_id):
            if not syndic_future.done() or syndic_future.exception():
                log.error('Unable to call {0} on {1}, that syndic is not connected'.format(func, master))
                continue

            future, data = self.pub_futures.get(master, (None, None))
            if future is not None:
                if not future.done():
                    if master == master_id:
                        # Targeted master previous send not done yet, call again later
                        return False
                    else:
                        # Fallback master is busy, try the next one
                        continue
                elif future.exception():
                    # Previous execution on this master returned an error
                    log.error('Unable to call {0} on {1}, trying another...'.format(func, master))
                    self._mark_master_dead(master)
                    del self.pub_futures[master]
                    # Add not sent data to the delayed list and try the next master
                    self.delayed.extend(data)
                    continue
            future = getattr(syndic_future.result(), func)(values)
            self.pub_futures[master] = (future, values)
            return True
        # Loop done and didn't exit: wasn't sent, try again later
        return False

    def iter_master_options(self, master_id=None):
        '''
        Iterate (in order) over your options for master
        '''
        masters = list(self._syndics.keys())
        if self.opts['syndic_failover'] == 'random':
            shuffle(masters)
        if master_id not in self._syndics:
            master_id = masters.pop(0)
        else:
            masters.remove(master_id)

        while True:
            yield master_id, self._syndics[master_id]
            if len(masters) == 0:
                break
            master_id = masters.pop(0)

    def _reset_event_aggregation(self):
        self.job_rets = {}
        self.raw_events = []

    def reconnect_event_bus(self, something):
        future = self.local.event.set_event_handler(self._process_event)
        self.io_loop.add_future(future, self.reconnect_event_bus)

    # Syndic Tune In
    def tune_in(self):
        '''
        Lock onto the publisher. This is the main event loop for the syndic
        '''
        self._spawn_syndics()
        # Instantiate the local client
        self.local = salt.client.get_local_client(
            self.opts['_minion_conf_file'], io_loop=self.io_loop)
        self.local.event.subscribe('')

        log.debug('SyndicManager \'{0}\' trying to tune in'.format(self.opts['id']))

        # register the event sub to the poller
        self.job_rets = {}
        self.raw_events = []
        self._reset_event_aggregation()
        future = self.local.event.set_event_handler(self._process_event)
        self.io_loop.add_future(future, self.reconnect_event_bus)

        # forward events every syndic_event_forward_timeout
        self.forward_events = tornado.ioloop.PeriodicCallback(self._forward_events,
                                                              self.opts['syndic_event_forward_timeout'] * 1000,
                                                              io_loop=self.io_loop)
        self.forward_events.start()

        # Make sure to gracefully handle SIGUSR1
        enable_sigusr1_handler()

        self.io_loop.start()

    def _process_event(self, raw):
        # TODO: cleanup: Move down into event class
        mtag, data = self.local.event.unpack(raw, self.local.event.serial)
        log.trace('Got event {0}'.format(mtag))  # pylint: disable=no-member

        tag_parts = mtag.split('/')
        if len(tag_parts) >= 4 and tag_parts[1] == 'job' and \
            salt.utils.jid.is_jid(tag_parts[2]) and tag_parts[3] == 'ret' and \
            'return' in data:
            if 'jid' not in data:
                # Not a job return
                return
            if self.syndic_mode == 'cluster' and data.get('master_id', 0) == self.opts.get('master_id', 1):
                log.debug('Return received with matching master_id, not forwarding')
                return

            master = data.get('master_id')
            jdict = self.job_rets.setdefault(master, {}).setdefault(mtag, {})
            if not jdict:
                jdict['__fun__'] = data.get('fun')
                jdict['__jid__'] = data['jid']
                jdict['__load__'] = {}
                fstr = '{0}.get_load'.format(self.opts['master_job_cache'])
                # Only need to forward each load once. Don't hit the disk
                # for every minion return!
                if data['jid'] not in self.jid_forward_cache:
                    jdict['__load__'].update(
                        self.mminion.returners[fstr](data['jid'])
                        )
                    self.jid_forward_cache.add(data['jid'])
                    if len(self.jid_forward_cache) > self.opts['syndic_jid_forward_cache_hwm']:
                        # Pop the oldest jid from the cache
                        tmp = sorted(list(self.jid_forward_cache))
                        tmp.pop(0)
                        self.jid_forward_cache = set(tmp)
            if master is not None:
                # __'s to make sure it doesn't print out on the master cli
                jdict['__master_id__'] = master
            ret = {}
            for key in 'return', 'retcode', 'success':
                if key in data:
                    ret[key] = data[key]
            jdict[data['id']] = ret
        else:
            # TODO: config to forward these? If so we'll have to keep track of who
            # has seen them
            # if we are the top level masters-- don't forward all the minion events
            if self.syndic_mode == 'sync':
                # Add generic event aggregation here
                if 'retcode' not in data:
                    self.raw_events.append({'data': data, 'tag': mtag})

    def _forward_events(self):
        log.trace('Forwarding events')  # pylint: disable=no-member
        if self.raw_events:
            events = self.raw_events
            self.raw_events = []
            self._call_syndic('_fire_master',
                              kwargs={'events': events,
                                      'pretag': tagify(self.opts['id'], base='syndic'),
                                      'timeout': self.SYNDIC_EVENT_TIMEOUT,
                                      'sync': False,
                                      },
                              )
        if self.delayed:
            res = self._return_pub_syndic(self.delayed)
            if res:
                self.delayed = []
        for master in list(six.iterkeys(self.job_rets)):
            values = self.job_rets[master].values()
            res = self._return_pub_syndic(values, master_id=master)
            if res:
                del self.job_rets[master]


class Matcher(object):
    '''
    Use to return the value for matching calls from the master
    '''
    def __init__(self, opts, functions=None):
        self.opts = opts
        self.functions = functions

    def confirm_top(self, match, data, nodegroups=None):
        '''
        Takes the data passed to a top file environment and determines if the
        data matches this minion
        '''
        matcher = 'compound'
        if not data:
            log.error('Received bad data when setting the match from the top '
                      'file')
            return False
        for item in data:
            if isinstance(item, dict):
                if 'match' in item:
                    matcher = item['match']
        if hasattr(self, matcher + '_match'):
            funcname = '{0}_match'.format(matcher)
            if matcher == 'nodegroup':
                return getattr(self, funcname)(match, nodegroups)
            return getattr(self, funcname)(match)
        else:
            log.error('Attempting to match with unknown matcher: {0}'.format(
                matcher
            ))
            return False

    def glob_match(self, tgt):
        '''
        Returns true if the passed glob matches the id
        '''
        if not isinstance(tgt, six.string_types):
            return False

        return fnmatch.fnmatch(self.opts['id'], tgt)

    def pcre_match(self, tgt):
        '''
        Returns true if the passed pcre regex matches
        '''
        return bool(re.match(tgt, self.opts['id']))

    def list_match(self, tgt):
        '''
        Determines if this host is on the list
        '''
        if isinstance(tgt, six.string_types):
            tgt = tgt.split(',')
        return bool(self.opts['id'] in tgt)

    def grain_match(self, tgt, delimiter=DEFAULT_TARGET_DELIM):
        '''
        Reads in the grains glob match
        '''
        log.debug('grains target: {0}'.format(tgt))
        if delimiter not in tgt:
            log.error('Got insufficient arguments for grains match '
                      'statement from master')
            return False
        return salt.utils.subdict_match(
            self.opts['grains'], tgt, delimiter=delimiter
        )

    def grain_pcre_match(self, tgt, delimiter=DEFAULT_TARGET_DELIM):
        '''
        Matches a grain based on regex
        '''
        log.debug('grains pcre target: {0}'.format(tgt))
        if delimiter not in tgt:
            log.error('Got insufficient arguments for grains pcre match '
                      'statement from master')
            return False
        return salt.utils.subdict_match(self.opts['grains'], tgt,
                                        delimiter=delimiter, regex_match=True)

    def data_match(self, tgt):
        '''
        Match based on the local data store on the minion
        '''
        if self.functions is None:
            utils = salt.loader.utils(self.opts)
            self.functions = salt.loader.minion_mods(self.opts, utils=utils)
        comps = tgt.split(':')
        if len(comps) < 2:
            return False
        val = self.functions['data.getval'](comps[0])
        if val is None:
            # The value is not defined
            return False
        if isinstance(val, list):
            # We are matching a single component to a single list member
            for member in val:
                if fnmatch.fnmatch(str(member).lower(), comps[1].lower()):
                    return True
            return False
        if isinstance(val, dict):
            if comps[1] in val:
                return True
            return False
        return bool(fnmatch.fnmatch(
            val,
            comps[1],
        ))

    def pillar_match(self, tgt, delimiter=DEFAULT_TARGET_DELIM):
        '''
        Reads in the pillar glob match
        '''
        log.debug('pillar target: {0}'.format(tgt))
        if delimiter not in tgt:
            log.error('Got insufficient arguments for pillar match '
                      'statement from master')
            return False
        return salt.utils.subdict_match(
            self.opts['pillar'], tgt, delimiter=delimiter
        )

    def pillar_pcre_match(self, tgt, delimiter=DEFAULT_TARGET_DELIM):
        '''
        Reads in the pillar pcre match
        '''
        log.debug('pillar PCRE target: {0}'.format(tgt))
        if delimiter not in tgt:
            log.error('Got insufficient arguments for pillar PCRE match '
                      'statement from master')
            return False
        return salt.utils.subdict_match(
            self.opts['pillar'], tgt, delimiter=delimiter, regex_match=True
        )

    def pillar_exact_match(self, tgt, delimiter=':'):
        '''
        Reads in the pillar match, no globbing, no PCRE
        '''
        log.debug('pillar target: {0}'.format(tgt))
        if delimiter not in tgt:
            log.error('Got insufficient arguments for pillar match '
                      'statement from master')
            return False
        return salt.utils.subdict_match(self.opts['pillar'],
                                        tgt,
                                        delimiter=delimiter,
                                        exact_match=True)

    def ipcidr_match(self, tgt):
        '''
        Matches based on IP address or CIDR notation
        '''
        try:
            # Target is an address?
            tgt = ipaddress.ip_address(tgt)
        except:  # pylint: disable=bare-except
            try:
                # Target is a network?
                tgt = ipaddress.ip_network(tgt)
            except:  # pylint: disable=bare-except
                log.error('Invalid IP/CIDR target: {0}'.format(tgt))
                return []
        proto = 'ipv{0}'.format(tgt.version)

        grains = self.opts['grains']

        if proto not in grains:
            match = False
        elif isinstance(tgt, (ipaddress.IPv4Address, ipaddress.IPv6Address)):
            match = str(tgt) in grains[proto]
        else:
            match = salt.utils.network.in_subnet(tgt, grains[proto])

        return match

    def range_match(self, tgt):
        '''
        Matches based on range cluster
        '''
        if HAS_RANGE:
            range_ = seco.range.Range(self.opts['range_server'])
            try:
                return self.opts['grains']['fqdn'] in range_.expand(tgt)
            except seco.range.RangeException as exc:
                log.debug('Range exception in compound match: {0}'.format(exc))
                return False
        return False

    def compound_match(self, tgt):
        '''
        Runs the compound target check
        '''
        if not isinstance(tgt, six.string_types) and not isinstance(tgt, (list, tuple)):
            log.error('Compound target received that is neither string, list nor tuple')
            return False
        log.debug('compound_match: {0} ? {1}'.format(self.opts['id'], tgt))
        ref = {'G': 'grain',
               'P': 'grain_pcre',
               'I': 'pillar',
               'J': 'pillar_pcre',
               'L': 'list',
               'N': None,      # Nodegroups should already be expanded
               'S': 'ipcidr',
               'E': 'pcre'}
        if HAS_RANGE:
            ref['R'] = 'range'

        results = []
        opers = ['and', 'or', 'not', '(', ')']

        if isinstance(tgt, six.string_types):
            words = tgt.split()
        else:
            words = tgt

        for word in words:
            target_info = salt.utils.minions.parse_target(word)

            # Easy check first
            if word in opers:
                if results:
                    if results[-1] == '(' and word in ('and', 'or'):
                        log.error('Invalid beginning operator after "(": {0}'.format(word))
                        return False
                    if word == 'not':
                        if not results[-1] in ('and', 'or', '('):
                            results.append('and')
                    results.append(word)
                else:
                    # seq start with binary oper, fail
                    if word not in ['(', 'not']:
                        log.error('Invalid beginning operator: {0}'.format(word))
                        return False
                    results.append(word)

            elif target_info and target_info['engine']:
                if 'N' == target_info['engine']:
                    # Nodegroups should already be expanded/resolved to other engines
                    log.error('Detected nodegroup expansion failure of "{0}"'.format(word))
                    return False
                engine = ref.get(target_info['engine'])
                if not engine:
                    # If an unknown engine is called at any time, fail out
                    log.error('Unrecognized target engine "{0}" for'
                              ' target expression "{1}"'.format(
                                  target_info['engine'],
                                  word,
                                )
                        )
                    return False

                engine_args = [target_info['pattern']]
                engine_kwargs = {}
                if target_info['delimiter']:
                    engine_kwargs['delimiter'] = target_info['delimiter']

                results.append(
                    str(getattr(self, '{0}_match'.format(engine))(*engine_args, **engine_kwargs))
                )

            else:
                # The match is not explicitly defined, evaluate it as a glob
                results.append(str(self.glob_match(word)))

        results = ' '.join(results)
        log.debug('compound_match {0} ? "{1}" => "{2}"'.format(self.opts['id'], tgt, results))
        try:
            return eval(results)  # pylint: disable=W0123
        except Exception:
            log.error('Invalid compound target: {0} for results: {1}'.format(tgt, results))
            return False
        return False

    def nodegroup_match(self, tgt, nodegroups):
        '''
        This is a compatibility matcher and is NOT called when using
        nodegroups for remote execution, but is called when the nodegroups
        matcher is used in states
        '''
        if tgt in nodegroups:
            return self.compound_match(
                salt.utils.minions.nodegroup_comp(tgt, nodegroups)
            )
        return False


class ProxyMinion(Minion):
    '''
    This class instantiates a 'proxy' minion--a minion that does not manipulate
    the host it runs on, but instead manipulates a device that cannot run a minion.
    '''

    # TODO: better name...
    @tornado.gen.coroutine
    def _post_master_init(self, master):
        '''
        Function to finish init after connecting to a master

        This is primarily loading modules, pillars, etc. (since they need
        to know which master they connected to)
        '''
        log.debug("subclassed _post_master_init")

        self.opts['master'] = master

        self.opts['pillar'] = yield salt.pillar.get_async_pillar(
            self.opts,
            self.opts['grains'],
            self.opts['id'],
            self.opts['environment'],
            pillarenv=self.opts.get('pillarenv'),
        ).compile_pillar()

        if 'proxy' not in self.opts['pillar'] and 'proxy' not in self.opts:
            errmsg = 'No proxy key found in pillar for id '+self.opts['id']+'. '+\
                     'Check your pillar configuration and contents.  Salt-proxy aborted.'
            log.error(errmsg)
            self._running = False
            raise SaltSystemExit(code=-1, msg=errmsg)

        if 'proxy' not in self.opts:
            self.opts['proxy'] = self.opts['pillar']['proxy']

        fq_proxyname = self.opts['proxy']['proxytype']

        # Need to load the modules so they get all the dunder variables
        self.functions, self.returners, self.function_errors, self.executors = self._load_modules()

        # we can then sync any proxymodules down from the master
        # we do a sync_all here in case proxy code was installed by
        # SPM or was manually placed in /srv/salt/_modules etc.
        self.functions['saltutil.sync_all'](saltenv='base')

        # Then load the proxy module
        self.proxy = salt.loader.proxy(self.opts)

        # And re-load the modules so the __proxy__ variable gets injected
        self.functions, self.returners, self.function_errors, self.executors = self._load_modules()
        self.functions.pack['__proxy__'] = self.proxy
        self.proxy.pack['__salt__'] = self.functions
        self.proxy.pack['__ret__'] = self.returners
        self.proxy.pack['__pillar__'] = self.opts['pillar']

        # Start engines here instead of in the Minion superclass __init__
        # This is because we need to inject the __proxy__ variable but
        # it is not setup until now.
        self.io_loop.spawn_callback(salt.engines.start_engines, self.opts,
                                    self.process_manager, proxy=self.proxy)

        if ('{0}.init'.format(fq_proxyname) not in self.proxy
                or '{0}.shutdown'.format(fq_proxyname) not in self.proxy):
            errmsg = 'Proxymodule {0} is missing an init() or a shutdown() or both. '.format(fq_proxyname)+\
                     'Check your proxymodule.  Salt-proxy aborted.'
            log.error(errmsg)
            self._running = False
            raise SaltSystemExit(code=-1, msg=errmsg)

        proxy_init_fn = self.proxy[fq_proxyname+'.init']
        proxy_init_fn(self.opts)

        self.opts['grains'] = salt.loader.grains(self.opts, proxy=self.proxy)

        self.serial = salt.payload.Serial(self.opts)
        self.mod_opts = self._prep_mod_opts()
        self.matcher = Matcher(self.opts, self.functions)
        self.beacons = salt.beacons.Beacon(self.opts, self.functions)
        uid = salt.utils.get_uid(user=self.opts.get('user', None))
        self.proc_dir = get_proc_dir(self.opts['cachedir'], uid=uid)

        self.schedule = salt.utils.schedule.Schedule(
            self.opts,
            self.functions,
            self.returners)

        # add default scheduling jobs to the minions scheduler
        if self.opts['mine_enabled'] and 'mine.update' in self.functions:
            self.schedule.add_job({
                '__mine_interval':
                    {
                        'function': 'mine.update',
                        'minutes': self.opts['mine_interval'],
                        'jid_include': True,
                        'maxrunning': 2,
                        'return_job': self.opts.get('mine_return_job', False)
                    }
            }, persist=True)
            log.info('Added mine.update to scheduler')
        else:
            self.schedule.delete_job('__mine_interval', persist=True)

        # add master_alive job if enabled
        if (self.opts['transport'] != 'tcp' and
                self.opts['master_alive_interval'] > 0):
            self.schedule.add_job({
                '__master_alive_{0}'.format(self.opts['master']):
                    {
                        'function': 'status.master',
                        'seconds': self.opts['master_alive_interval'],
                        'jid_include': True,
                        'maxrunning': 1,
                        'return_job': False,
                        'kwargs': {'master': self.opts['master'],
                                   'connected': True}
                    }
            }, persist=True)
            if self.opts['master_failback'] and \
                    'master_list' in self.opts and \
                    self.opts['master'] != self.opts['master_list'][0]:
                self.schedule.add_job({
                    '__master_failback':
                    {
                        'function': 'status.ping_master',
                        'seconds': self.opts['master_failback_interval'],
                        'jid_include': True,
                        'maxrunning': 1,
                        'return_job': False,
                        'kwargs': {'master': self.opts['master_list'][0]}
                    }
                }, persist=True)
            else:
                self.schedule.delete_job('__master_failback', persist=True)
        else:
            self.schedule.delete_job('__master_alive_{0}'.format(self.opts['master']), persist=True)
            self.schedule.delete_job('__master_failback', persist=True)

        #  Sync the grains here so the proxy can communicate them to the master
        self.functions['saltutil.sync_grains'](saltenv='base')
        self.grains_cache = self.opts['grains']<|MERGE_RESOLUTION|>--- conflicted
+++ resolved
@@ -1980,22 +1980,16 @@
                                              schedule=schedule)
         elif tag.startswith('__schedule_return'):
             self._return_pub(data, ret_cmd='_return', sync=False)
-<<<<<<< HEAD
         elif tag.startswith('_salt_error'):
             if self.connected:
                 log.debug('Forwarding salt error event tag={tag}'.format(tag=tag))
                 self._fire_master(data, tag)
-=======
-        elif package.startswith('_salt_error'):
-            log.debug('Forwarding salt error event tag={tag}'.format(tag=tag))
-            self._fire_master(data, tag)
-        elif package.startswith('salt/auth/creds'):
-            tag, data = salt.utils.event.MinionEvent.unpack(package)
+        elif tag.startswith('salt/auth/creds'):
+            mtag, data = salt.utils.event.MinionEvent.unpack(tag)
             key = tuple(data['key'])
             log.debug('Updating auth data for {0}: {1} -> {2}'.format(
                     key, salt.crypt.AsyncAuth.creds_map.get(key), data['creds']))
             salt.crypt.AsyncAuth.creds_map[tuple(data['key'])] = data['creds']
->>>>>>> a86e36cd
 
     def _fallback_cleanups(self):
         '''
