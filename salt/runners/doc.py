--- conflicted
+++ resolved
@@ -66,13 +66,8 @@
 
     docs = {}
     for ret in client.cmd_iter('*', 'sys.doc', timeout=__opts__['timeout']):
-<<<<<<< HEAD
-        for return_value in ret.values():
-            docs.update(return_value)
-=======
         for v in ret.itervalues():
             docs.update(v)
->>>>>>> 4d362274
 
     i = itertools.chain.from_iterable([i.items() for i in docs.itervalues()])
     ret = dict(list(i))
