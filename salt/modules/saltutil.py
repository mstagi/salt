# -*- coding: utf-8 -*-
'''
The Saltutil module is used to manage the state of the salt minion itself. It
is used to manage minion modules as well as automate updates to the salt
minion.

:depends:   - esky Python module for update functionality
'''
from __future__ import absolute_import

# Import python libs
import copy
import fnmatch
import logging
import os
import signal
import sys

# Import 3rd-party libs
# pylint: disable=import-error
try:
    import esky
    from esky import EskyVersionError
    HAS_ESKY = True
except ImportError:
    HAS_ESKY = False
# pylint: disable=no-name-in-module
from salt.ext import six
from salt.ext.six.moves.urllib.error import URLError
# pylint: enable=import-error,no-name-in-module

# Fix a nasty bug with Win32 Python not supporting all of the standard signals
try:
    salt_SIGKILL = signal.SIGKILL
except AttributeError:
    salt_SIGKILL = signal.SIGTERM

# Import salt libs
import salt
import salt.config
import salt.client
import salt.client.ssh.client
import salt.payload
import salt.runner
import salt.state
import salt.transport
import salt.utils
import salt.utils.args
import salt.utils.event
import salt.utils.extmods
import salt.utils.minion
import salt.utils.process
import salt.utils.url
import salt.wheel

HAS_PSUTIL = True
try:
    import salt.utils.psutil_compat
except ImportError:
    HAS_PSUTIL = False

from salt.exceptions import (
    SaltReqTimeoutError, SaltRenderError, CommandExecutionError, SaltInvocationError
)

__proxyenabled__ = ['*']

log = logging.getLogger(__name__)


def _get_top_file_envs():
    '''
    Get all environments from the top file
    '''
    try:
        return __context__['saltutil._top_file_envs']
    except KeyError:
        try:
            st_ = salt.state.HighState(__opts__)
            top = st_.get_top()
            if top:
                envs = list(st_.top_matches(top).keys()) or 'base'
            else:
                envs = 'base'
        except SaltRenderError as exc:
            raise CommandExecutionError(
                'Unable to render top file(s): {0}'.format(exc)
            )
        __context__['saltutil._top_file_envs'] = envs
        return envs


def _sync(form, saltenv=None):
    '''
    Sync the given directory in the given environment
    '''
    if saltenv is None:
        saltenv = _get_top_file_envs()
    if isinstance(saltenv, six.string_types):
        saltenv = saltenv.split(',')
    ret, touched = salt.utils.extmods.sync(__opts__, form, saltenv=saltenv)
    # Dest mod_dir is touched? trigger reload if requested
    if touched:
        mod_file = os.path.join(__opts__['cachedir'], 'module_refresh')
        with salt.utils.fopen(mod_file, 'a+') as ofile:
            ofile.write('')
    if form == 'grains' and \
       __opts__.get('grains_cache') and \
       os.path.isfile(os.path.join(__opts__['cachedir'], 'grains.cache.p')):
        try:
            os.remove(os.path.join(__opts__['cachedir'], 'grains.cache.p'))
        except OSError:
            log.error('Could not remove grains cache!')
    return ret


def update(version=None):
    '''
    Update the salt minion from the URL defined in opts['update_url']
    SaltStack, Inc provides the latest builds here:
    update_url: https://repo.saltstack.com/windows/

    Be aware that as of 2014-8-11 there's a bug in esky such that only the
    latest version available in the update_url can be downloaded and installed.

    This feature requires the minion to be running a bdist_esky build.

    The version number is optional and will default to the most recent version
    available at opts['update_url'].

    Returns details about the transaction upon completion.

    CLI Examples:

    .. code-block:: bash

        salt '*' saltutil.update
        salt '*' saltutil.update 0.10.3
    '''
    ret = {}
    if not HAS_ESKY:
        ret['_error'] = 'Esky not available as import'
        return ret
    if not getattr(sys, 'frozen', False):
        ret['_error'] = 'Minion is not running an Esky build'
        return ret
    if not __salt__['config.option']('update_url'):
        ret['_error'] = '"update_url" not configured on this minion'
        return ret
    app = esky.Esky(sys.executable, __opts__['update_url'])
    oldversion = __grains__['saltversion']
    if not version:
        try:
            version = app.find_update()
        except URLError as exc:
            ret['_error'] = 'Could not connect to update_url. Error: {0}'.format(exc)
            return ret
    if not version:
        ret['_error'] = 'No updates available'
        return ret
    try:
        app.fetch_version(version)
    except EskyVersionError as exc:
        ret['_error'] = 'Unable to fetch version {0}. Error: {1}'.format(version, exc)
        return ret
    try:
        app.install_version(version)
    except EskyVersionError as exc:
        ret['_error'] = 'Unable to install version {0}. Error: {1}'.format(version, exc)
        return ret
    try:
        app.cleanup()
    except Exception as exc:
        ret['_error'] = 'Unable to cleanup. Error: {0}'.format(exc)
    restarted = {}
    for service in __opts__['update_restart_services']:
        restarted[service] = __salt__['service.restart'](service)
    ret['comment'] = 'Updated from {0} to {1}'.format(oldversion, version)
    ret['restarted'] = restarted
    return ret


def sync_beacons(saltenv=None, refresh=True):
    '''
    .. versionadded:: 2015.5.1

    Sync beacons from ``salt://_beacons`` to the minion

    saltenv : base
        The fileserver environment from which to sync. To sync from more than
        one environment, pass a comma-separated list.

    refresh : True
        If ``True``, refresh the available beacons on the minion. This refresh
        will be performed even if no new beacons are synced. Set to ``False``
        to prevent this refresh.

    CLI Example:

    .. code-block:: bash

        salt '*' saltutil.sync_beacons
        salt '*' saltutil.sync_beacons saltenv=dev
        salt '*' saltutil.sync_beacons saltenv=base,dev
    '''
    ret = _sync('beacons', saltenv)
    if refresh:
        refresh_beacons()
    return ret


def sync_sdb(saltenv=None):
    '''
    .. versionadded:: 2015.5.8,2015.8.3

    Sync sdb modules from ``salt://_sdb`` to the minion

    saltenv : base
        The fileserver environment from which to sync. To sync from more than
        one environment, pass a comma-separated list.

    refresh : False
        This argument has no affect and is included for consistency with the
        other sync functions.

    CLI Example:

    .. code-block:: bash

        salt '*' saltutil.sync_sdb
        salt '*' saltutil.sync_sdb saltenv=dev
        salt '*' saltutil.sync_sdb saltenv=base,dev
    '''
    ret = _sync('sdb', saltenv)
    return ret


def sync_modules(saltenv=None, refresh=True):
    '''
    .. versionadded:: 0.10.0

    Sync execution modules from ``salt://_modules`` to the minion

    saltenv : base
        The fileserver environment from which to sync. To sync from more than
        one environment, pass a comma-separated list.

    refresh : True
        If ``True``, refresh the available execution modules on the minion.
        This refresh will be performed even if no new execution modules are
        synced. Set to ``False`` to prevent this refresh.

    .. important::

        If this function is executed using a :py:func:`module.run
        <salt.states.module.run>` state, the SLS file will not have access to
        newly synced execution modules unless a ``refresh`` argument is
        added to the state, like so:

        .. code-block:: yaml

            load_my_custom_module:
              module.run:
                - name: saltutil.sync_modules
                - refresh: True

        See :ref:`here <reloading-modules>` for a more detailed explanation of
        why this is necessary.

    CLI Example:

    .. code-block:: bash

        salt '*' saltutil.sync_modules
        salt '*' saltutil.sync_modules saltenv=dev
        salt '*' saltutil.sync_modules saltenv=base,dev
    '''
    ret = _sync('modules', saltenv)
    if refresh:
        refresh_modules()
    return ret


def sync_states(saltenv=None, refresh=True):
    '''
    .. versionadded:: 0.10.0

    Sync state modules from ``salt://_states`` to the minion

    saltenv : base
        The fileserver environment from which to sync. To sync from more than
        one environment, pass a comma-separated list.

    refresh : True
        If ``True``, refresh the available states on the minion. This refresh
        will be performed even if no new state modules are synced. Set to
        ``False`` to prevent this refresh.

    CLI Examples:

    .. code-block:: bash

        salt '*' saltutil.sync_states
        salt '*' saltutil.sync_states saltenv=dev
        salt '*' saltutil.sync_states saltenv=base,dev
    '''
    ret = _sync('states', saltenv)
    if refresh:
        refresh_modules()
    return ret


def sync_grains(saltenv=None, refresh=True):
    '''
    .. versionadded:: 0.10.0

    Sync grains modules from ``salt://_grains`` to the minion

    saltenv : base
        The fileserver environment from which to sync. To sync from more than
        one environment, pass a comma-separated list.

    refresh : True
        If ``True``, refresh the available execution modules and recompile
        pillar data for the minion. This refresh will be performed even if no
        new grains modules are synced. Set to ``False`` to prevent this
        refresh.

    CLI Examples:

    .. code-block:: bash

        salt '*' saltutil.sync_grains
        salt '*' saltutil.sync_grains saltenv=dev
        salt '*' saltutil.sync_grains saltenv=base,dev
    '''
    ret = _sync('grains', saltenv)
    if refresh:
        refresh_modules()
        refresh_pillar()
    return ret


def sync_renderers(saltenv=None, refresh=True):
    '''
    .. versionadded:: 0.10.0

    Sync renderers from ``salt://_renderers`` to the minion

    saltenv : base
        The fileserver environment from which to sync. To sync from more than
        one environment, pass a comma-separated list.

    refresh : True
        If ``True``, refresh the available execution modules on the minion.
        This refresh will be performed even if no new renderers are synced.
        Set to ``False`` to prevent this refresh. Set to ``False`` to prevent
        this refresh.

    CLI Examples:

    .. code-block:: bash

        salt '*' saltutil.sync_renderers
        salt '*' saltutil.sync_renderers saltenv=dev
        salt '*' saltutil.sync_renderers saltenv=base,dev
    '''
    ret = _sync('renderers', saltenv)
    if refresh:
        refresh_modules()
    return ret


def sync_returners(saltenv=None, refresh=True):
    '''
    .. versionadded:: 0.10.0

    Sync beacons from ``salt://_returners`` to the minion

    saltenv : base
        The fileserver environment from which to sync. To sync from more than
        one environment, pass a comma-separated list.

    refresh : True
        If ``True``, refresh the available execution modules on the minion.
        This refresh will be performed even if no new returners are synced. Set
        to ``False`` to prevent this refresh.

    CLI Examples:

    .. code-block:: bash

        salt '*' saltutil.sync_returners
        salt '*' saltutil.sync_returners saltenv=dev
    '''
    ret = _sync('returners', saltenv)
    if refresh:
        refresh_modules()
    return ret


def sync_proxymodules(saltenv=None, refresh=False):
    '''
    .. versionadded:: 2015.8.2

    Sync proxy modules from ``salt://_proxy`` to the minion

    saltenv : base
        The fileserver environment from which to sync. To sync from more than
        one environment, pass a comma-separated list.

    refresh : True
        If ``True``, refresh the available execution modules on the minion.
        This refresh will be performed even if no new proxy modules are synced.
        Set to ``False`` to prevent this refresh.

    CLI Examples:

    .. code-block:: bash

        salt '*' saltutil.sync_proxymodules
        salt '*' saltutil.sync_proxymodules saltenv=dev
        salt '*' saltutil.sync_proxymodules saltenv=base,dev
    '''
    ret = _sync('proxy', saltenv)
    if refresh:
        refresh_modules()
    return ret


def sync_engines(saltenv=None, refresh=False):
    '''
    .. versionadded:: 2016.3.0

    Sync engine modules from ``salt://_engines`` to the minion

    saltenv : base
        The fileserver environment from which to sync. To sync from more than
        one environment, pass a comma-separated list.

    refresh : True
        If ``True``, refresh the available execution modules on the minion.
        This refresh will be performed even if no new engine modules are synced.
        Set to ``False`` to prevent this refresh.

    CLI Examples:

    .. code-block:: bash

        salt '*' saltutil.sync_engines
        salt '*' saltutil.sync_engines saltenv=base,dev
    '''
    ret = _sync('engines', saltenv)
    if refresh:
        refresh_modules()
    return ret


def sync_output(saltenv=None, refresh=True):
    '''
    Sync outputters from ``salt://_output`` to the minion

    saltenv : base
        The fileserver environment from which to sync. To sync from more than
        one environment, pass a comma-separated list.

    refresh : True
        If ``True``, refresh the available execution modules on the minion.
        This refresh will be performed even if no new outputters are synced.
        Set to ``False`` to prevent this refresh.

    CLI Examples:

    .. code-block:: bash

        salt '*' saltutil.sync_output
        salt '*' saltutil.sync_output saltenv=dev
        salt '*' saltutil.sync_output saltenv=base,dev
    '''
    ret = _sync('output', saltenv)
    if refresh:
        refresh_modules()
    return ret

sync_outputters = salt.utils.alias_function(sync_output, 'sync_outputters')


def sync_utils(saltenv=None, refresh=True):
    '''
    .. versionadded:: 2014.7.0

    Sync utility modules from ``salt://_utils`` to the minion

    saltenv : base
        The fileserver environment from which to sync. To sync from more than
        one environment, pass a comma-separated list.

    refresh : True
        If ``True``, refresh the available execution modules on the minion.
        This refresh will be performed even if no new utility modules are
        synced. Set to ``False`` to prevent this refresh.

    CLI Examples:

    .. code-block:: bash

        salt '*' saltutil.sync_utils
        salt '*' saltutil.sync_utils saltenv=dev
        salt '*' saltutil.sync_utils saltenv=base,dev
    '''
    ret = _sync('utils', saltenv)
    if refresh:
        refresh_modules()
    return ret


def sync_log_handlers(saltenv=None, refresh=True):
    '''
    .. versionadded:: 2015.8.0

    Sync log handlers from ``salt://_log_handlers`` to the minion

    saltenv : base
        The fileserver environment from which to sync. To sync from more than
        one environment, pass a comma-separated list.

    refresh : True
        If ``True``, refresh the available execution modules on the minion.
        This refresh will be performed even if no new log handlers are synced.
        Set to ``False`` to prevent this refresh.

    CLI Examples:

    .. code-block:: bash

        salt '*' saltutil.sync_log_handlers
        salt '*' saltutil.sync_log_handlers saltenv=dev
        salt '*' saltutil.sync_log_handlers saltenv=base,dev
    '''
    ret = _sync('log_handlers', saltenv)
    if refresh:
        refresh_modules()
    return ret


def sync_pillar(saltenv=None, refresh=True):
    '''
    .. versionadded:: 2015.8.11,2016.3.2

    Sync pillar modules from the ``salt://_pillar`` directory on the Salt
    fileserver. This function is environment-aware, pass the desired
    environment to grab the contents of the ``_pillar`` directory from that
    environment. The default environment, if none is specified,  is ``base``.

    refresh : True
        Also refresh the execution modules available to the minion, and refresh
        pillar data.

    .. note::
        This function will raise an error if executed on a traditional (i.e.
        not masterless) minion

    CLI Examples:

    .. code-block:: bash

        salt '*' saltutil.sync_pillar
        salt '*' saltutil.sync_pillar saltenv=dev
    '''
    if __opts__['file_client'] != 'local':
        raise CommandExecutionError(
            'Pillar modules can only be synced to masterless minions'
        )
    ret = _sync('pillar', saltenv)
    if refresh:
        refresh_modules()
        refresh_pillar()
    return ret


def sync_all(saltenv=None, refresh=True):
    '''
    .. versionchanged:: 2015.8.11,2016.3.2
        On masterless minions, pillar modules are now synced, and refreshed
        when ``refresh`` is set to ``True``.

    Sync down all of the dynamic modules from the file server for a specific
    environment. This function synchronizes custom modules, states, beacons,
    grains, returners, output modules, renderers, and utils.

    refresh : True
        Also refresh the execution modules and recompile pillar data available
        to the minion. This refresh will be performed even if no new dynamic
        modules are synced. Set to ``False`` to prevent this refresh.

    .. important::

        If this function is executed using a :py:func:`module.run
        <salt.states.module.run>` state, the SLS file will not have access to
        newly synced execution modules unless a ``refresh`` argument is
        added to the state, like so:

        .. code-block:: yaml

            load_my_custom_module:
              module.run:
                - name: saltutil.sync_all
                - refresh: True

        See :ref:`here <reloading-modules>` for a more detailed explanation of
        why this is necessary.

    CLI Examples:

    .. code-block:: bash

        salt '*' saltutil.sync_all
        salt '*' saltutil.sync_all saltenv=dev
        salt '*' saltutil.sync_all saltenv=base,dev
    '''
    log.debug('Syncing all')
    ret = {}
    ret['beacons'] = sync_beacons(saltenv, False)
    ret['modules'] = sync_modules(saltenv, False)
    ret['states'] = sync_states(saltenv, False)
    ret['sdb'] = sync_sdb(saltenv)
    ret['grains'] = sync_grains(saltenv, False)
    ret['renderers'] = sync_renderers(saltenv, False)
    ret['returners'] = sync_returners(saltenv, False)
    ret['output'] = sync_output(saltenv, False)
    ret['utils'] = sync_utils(saltenv, False)
    ret['log_handlers'] = sync_log_handlers(saltenv, False)
    ret['proxymodules'] = sync_proxymodules(saltenv, False)
    ret['engines'] = sync_engines(saltenv, False)
    if __opts__['file_client'] == 'local':
        ret['pillar'] = sync_pillar(saltenv, False)
    if refresh:
        refresh_modules()
        if __opts__['file_client'] == 'local':
            refresh_pillar()
    return ret


def refresh_beacons():
    '''
    Signal the minion to refresh the beacons.

    CLI Example:

    .. code-block:: bash

        salt '*' saltutil.refresh_beacons
    '''
    try:
        ret = __salt__['event.fire']({}, 'beacons_refresh')
    except KeyError:
        log.error('Event module not available. Module refresh failed.')
        ret = False  # Effectively a no-op, since we can't really return without an event system
    return ret


def refresh_pillar():
    '''
    Signal the minion to refresh the pillar data.

    CLI Example:

    .. code-block:: bash

        salt '*' saltutil.refresh_pillar
    '''
    try:
        ret = __salt__['event.fire']({}, 'pillar_refresh')
    except KeyError:
        log.error('Event module not available. Module refresh failed.')
        ret = False  # Effectively a no-op, since we can't really return without an event system
    return ret

pillar_refresh = salt.utils.alias_function(refresh_pillar, 'pillar_refresh')


def refresh_modules(async=True):
    '''
    Signal the minion to refresh the module and grain data

    The default is to refresh module asynchronously. To block
    until the module refresh is complete, set the 'async' flag
    to False.

    CLI Example:

    .. code-block:: bash

        salt '*' saltutil.refresh_modules
    '''
    try:
        if async:
            #  If we're going to block, first setup a listener
            ret = __salt__['event.fire']({}, 'module_refresh')
        else:
            eventer = salt.utils.event.get_event('minion', opts=__opts__, listen=True)
            ret = __salt__['event.fire']({'notify': True}, 'module_refresh')
            # Wait for the finish event to fire
            log.trace('refresh_modules waiting for module refresh to complete')
            # Blocks until we hear this event or until the timeout expires
            eventer.get_event(tag='/salt/minion/minion_mod_complete', wait=30)
    except KeyError:
        log.error('Event module not available. Module refresh failed.')
        ret = False  # Effectively a no-op, since we can't really return without an event system
    return ret


def is_running(fun):
    '''
    If the named function is running return the data associated with it/them.
    The argument can be a glob

    CLI Example:

    .. code-block:: bash

        salt '*' saltutil.is_running state.highstate
    '''
    run = running()
    ret = []
    for data in run:
        if fnmatch.fnmatch(data.get('fun', ''), fun):
            ret.append(data)
    return ret


def running():
    '''
    Return the data on all running salt processes on the minion

    CLI Example:

    .. code-block:: bash

        salt '*' saltutil.running
    '''
    return salt.utils.minion.running(__opts__)


def clear_cache():
    '''
    Forcibly removes all caches on a minion.

    .. versionadded:: 2014.7.0

    WARNING: The safest way to clear a minion cache is by first stopping
    the minion and then deleting the cache files before restarting it.

    CLI Example:

    .. code-block:: bash

        salt '*' saltutil.clear_cache
    '''
    for root, dirs, files in salt.utils.safe_walk(__opts__['cachedir'], followlinks=False):
        for name in files:
            try:
                os.remove(os.path.join(root, name))
            except OSError as exc:
                log.error('Attempt to clear cache with saltutil.clear_cache FAILED with: {0}'.format(exc))
                return False
    return True


def find_job(jid):
    '''
    Return the data for a specific job id that is currently running.

    jid
        The job id to search for and return data.

    CLI Example:

    .. code-block:: bash

        salt '*' saltutil.find_job <job id>

    Note that the find_job function only returns job information when the job is still running. If
    the job is currently running, the output looks something like this:

    .. code-block:: bash

        # salt my-minion saltutil.find_job 20160503150049487736
        my-minion:
            ----------
            arg:
                - 30
            fun:
                test.sleep
            jid:
                20160503150049487736
            pid:
                9601
            ret:
            tgt:
                my-minion
            tgt_type:
                glob
            user:
                root

    If the job has already completed, the job cannot be found and therefore the function returns
    an empty dictionary, which looks like this on the CLI:

    .. code-block:: bash

        # salt my-minion saltutil.find_job 20160503150049487736
        my-minion:
            ----------
    '''
    for data in running():
        if data['jid'] == jid:
            return data
    return {}


def find_cached_job(jid):
    '''
    Return the data for a specific cached job id. Note this only works if
    cache_jobs has previously been set to True on the minion.

    CLI Example:

    .. code-block:: bash

        salt '*' saltutil.find_cached_job <job id>
    '''
    serial = salt.payload.Serial(__opts__)
    proc_dir = os.path.join(__opts__['cachedir'], 'minion_jobs')
    job_dir = os.path.join(proc_dir, str(jid))
    if not os.path.isdir(job_dir):
        if not __opts__.get('cache_jobs'):
            return ('Local jobs cache directory not found; you may need to'
                    ' enable cache_jobs on this minion')
        else:
            return 'Local jobs cache directory {0} not found'.format(job_dir)
    path = os.path.join(job_dir, 'return.p')
    with salt.utils.fopen(path, 'rb') as fp_:
        buf = fp_.read()
        fp_.close()
        if buf:
            try:
                data = serial.loads(buf)
            except NameError:
                # msgpack error in salt-ssh
                return
        else:
            return
    if not isinstance(data, dict):
        # Invalid serial object
        return
    return data


def signal_job(jid, sig):
    '''
    Sends a signal to the named salt job's process

    CLI Example:

    .. code-block:: bash

        salt '*' saltutil.signal_job <job id> 15
    '''
    if HAS_PSUTIL is False:
        log.warning('saltutil.signal job called, but psutil is not installed. '
                    'Install psutil to ensure more reliable and accurate PID '
                    'management.')
    for data in running():
        if data['jid'] == jid:
            try:
                if HAS_PSUTIL:
                    for proc in salt.utils.psutil_compat.Process(pid=data['pid']).children(recursive=True):
                        proc.send_signal(sig)
                os.kill(int(data['pid']), sig)
                if HAS_PSUTIL is False and 'child_pids' in data:
                    for pid in data['child_pids']:
                        os.kill(int(pid), sig)
                return 'Signal {0} sent to job {1} at pid {2}'.format(
                        int(sig),
                        jid,
                        data['pid']
                        )
            except OSError:
                path = os.path.join(__opts__['cachedir'], 'proc', str(jid))
                if os.path.isfile(path):
                    os.remove(path)
                return ('Job {0} was not running and job data has been '
                        ' cleaned up').format(jid)
    return ''


def term_job(jid):
    '''
    Sends a termination signal (SIGTERM 15) to the named salt job's process

    CLI Example:

    .. code-block:: bash

        salt '*' saltutil.term_job <job id>
    '''
    return signal_job(jid, signal.SIGTERM)


def term_all_jobs():
    '''
    Sends a termination signal (SIGTERM 15) to all currently running jobs

    CLI Example:

    .. code-block:: bash

        salt '*' saltutil.term_all_jobs
    '''
    ret = []
    for data in running():
        ret.append(signal_job(data['jid'], signal.SIGTERM))
    return ret


def kill_job(jid):
    '''
    Sends a kill signal (SIGKILL 9) to the named salt job's process

    CLI Example:

    .. code-block:: bash

        salt '*' saltutil.kill_job <job id>
    '''
    # Some OS's (Win32) don't have SIGKILL, so use salt_SIGKILL which is set to
    # an appropriate value for the operating system this is running on.
    return signal_job(jid, salt_SIGKILL)


def kill_all_jobs():
    '''
    Sends a kill signal (SIGKILL 9) to all currently running jobs

    CLI Example:

    .. code-block:: bash

        salt '*' saltutil.kill_all_jobs
    '''
    # Some OS's (Win32) don't have SIGKILL, so use salt_SIGKILL which is set to
    # an appropriate value for the operating system this is running on.
    ret = []
    for data in running():
        ret.append(signal_job(data['jid'], salt_SIGKILL))
    return ret


def regen_keys():
    '''
    Used to regenerate the minion keys.

    CLI Example:

    .. code-block:: bash

        salt '*' saltutil.regen_keys
    '''
    for fn_ in os.listdir(__opts__['pki_dir']):
        path = os.path.join(__opts__['pki_dir'], fn_)
        try:
            os.remove(path)
        except os.error:
            pass
    # TODO: move this into a channel function? Or auth?
    # create a channel again, this will force the key regen
    channel = salt.transport.Channel.factory(__opts__)


def revoke_auth(preserve_minion_cache=False):
    '''
    The minion sends a request to the master to revoke its own key.
    Note that the minion session will be revoked and the minion may
    not be able to return the result of this command back to the master.

    If the 'preserve_minion_cache' flag is set to True, the master
    cache for this minion will not be removed.

    CLI Example:

    .. code-block:: bash

        salt '*' saltutil.revoke_auth
    '''
    channel = salt.transport.Channel.factory(__opts__)
    tok = channel.auth.gen_token('salt')
    load = {'cmd': 'revoke_auth',
            'id': __opts__['id'],
            'tok': tok,
            'preserve_minion_cache': preserve_minion_cache}

    try:
        return channel.send(load)
    except SaltReqTimeoutError:
        return False


def _get_ssh_or_api_client(cfgfile, ssh=False):
    if ssh:
        client = salt.client.ssh.client.SSHClient(cfgfile)
    else:
        client = salt.client.get_local_client(cfgfile)
    return client


def _exec(client, tgt, fun, arg, timeout, expr_form, ret, kwarg, **kwargs):
    fcn_ret = {}
    seen = 0
    if 'batch' in kwargs:
        _cmd = client.cmd_batch
        cmd_kwargs = {
            'tgt': tgt, 'fun': fun, 'arg': arg, 'expr_form': expr_form,
            'ret': ret, 'kwarg': kwarg, 'batch': kwargs['batch'],
        }
        del kwargs['batch']
    else:
        _cmd = client.cmd_iter
        cmd_kwargs = {
            'tgt': tgt, 'fun': fun, 'arg': arg, 'timeout': timeout,
            'expr_form': expr_form, 'ret': ret, 'kwarg': kwarg,
        }
    cmd_kwargs.update(kwargs)
    for ret_comp in _cmd(**cmd_kwargs):
        fcn_ret.update(ret_comp)
        seen += 1
        # fcn_ret can be empty, so we cannot len the whole return dict
        if expr_form == 'list' and len(tgt) == seen:
            # do not wait for timeout when explicit list matching
            # and all results are there
            break
    return fcn_ret


def cmd(tgt,
        fun,
        arg=(),
        timeout=None,
        expr_form='glob',
        ret='',
        kwarg=None,
        ssh=False,
        **kwargs):
    '''
    Assuming this minion is a master, execute a salt command

    CLI Example:

    .. code-block:: bash

        salt '*' saltutil.cmd
    '''
    cfgfile = __opts__['conf_file']
    client = _get_ssh_or_api_client(cfgfile, ssh)
    fcn_ret = _exec(
        client, tgt, fun, arg, timeout, expr_form, ret, kwarg, **kwargs)
    # if return is empty, we may have not used the right conf,
    # try with the 'minion relative master configuration counter part
    # if available
    master_cfgfile = '{0}master'.format(cfgfile[:-6])  # remove 'minion'
    if (
        not fcn_ret
        and cfgfile.endswith('{0}{1}'.format(os.path.sep, 'minion'))
        and os.path.exists(master_cfgfile)
    ):
        client = _get_ssh_or_api_client(master_cfgfile, ssh)
        fcn_ret = _exec(
            client, tgt, fun, arg, timeout, expr_form, ret, kwarg, **kwargs)

    if 'batch' in kwargs:
        old_ret, fcn_ret = fcn_ret, {}
        for key, value in old_ret.items():
            fcn_ret[key] = {
                'out': value.get('out', 'highstate') if isinstance(value, dict) else 'highstate',
                'ret': value,
            }

    return fcn_ret


def cmd_iter(tgt,
             fun,
             arg=(),
             timeout=None,
             expr_form='glob',
             ret='',
             kwarg=None,
             ssh=False,
             **kwargs):
    '''
    Assuming this minion is a master, execute a salt command

    CLI Example:

    .. code-block:: bash

        salt '*' saltutil.cmd_iter
    '''
    if ssh:
        client = salt.client.ssh.client.SSHClient(__opts__['conf_file'])
    else:
        client = salt.client.get_local_client(__opts__['conf_file'])
    for ret in client.cmd_iter(
            tgt,
            fun,
            arg,
            timeout,
            expr_form,
            ret,
            kwarg,
            **kwargs):
        yield ret


def runner(name, **kwargs):
    '''
    Execute a runner function. This function must be run on the master,
    either by targeting a minion running on a master or by using
    salt-call on a master.

    .. versionadded:: 2014.7.0

    name
        The name of the function to run

    kwargs
        Any keyword arguments to pass to the runner function

    CLI Example:

    In this example, assume that `master_minion` is a minion running
    on a master.

    .. code-block:: bash

        salt master_minion saltutil.runner jobs.list_jobs
    '''
    jid = kwargs.pop('__orchestration_jid__', None)
    saltenv = kwargs.pop('__env__', 'base')
    kwargs = salt.utils.clean_kwargs(**kwargs)

    if 'master_job_cache' not in __opts__:
        master_config = os.path.join(os.path.dirname(__opts__['conf_file']),
                                     'master')
        master_opts = salt.config.master_config(master_config)
        rclient = salt.runner.RunnerClient(master_opts)
    else:
        rclient = salt.runner.RunnerClient(__opts__)

    if name in rclient.functions:
        aspec = salt.utils.args.get_function_argspec(rclient.functions[name])
        if 'saltenv' in aspec.args:
            kwargs['saltenv'] = saltenv

<<<<<<< HEAD
    if jid:
        salt.utils.event.fire_args(
            __opts__,
            jid,
            {'type': 'runner', 'name': name, 'args': kwargs},
            prefix='run'
        )

    return rclient.cmd(name, kwarg=kwargs, full_return=True)
=======
    return rclient.cmd(name, kwarg=kwargs, print_event=False)
>>>>>>> 3487d761


def wheel(name, *args, **kwargs):
    '''
    Execute a wheel module and function. This function must be run against a
    minion that is local to the master.

    .. versionadded:: 2014.7.0

    name
        The name of the function to run

    args
        Any positional arguments to pass to the wheel function. A common example
        of this would be the ``match`` arg needed for key functions.

        .. versionadded:: v2015.8.11

    kwargs
        Any keyword arguments to pass to the wheel function

    CLI Example:

    .. code-block:: bash

        salt my-local-minion saltutil.wheel key.accept jerry
        salt my-local-minion saltutil.wheel minions.connected

    .. note::

        Since this function must be run against a minion that is running locally
        on the master in order to get accurate returns, if this function is run
        against minions that are not local to the master, "empty" returns are
        expected. The remote minion does not have access to wheel functions and
        their return data.

    '''
    jid = kwargs.pop('__orchestration_jid__', None)
    saltenv = kwargs.pop('__env__', 'base')

    if __opts__['__role'] == 'minion':
        master_config = os.path.join(os.path.dirname(__opts__['conf_file']),
                                     'master')
        master_opts = salt.config.client_config(master_config)
        wheel_client = salt.wheel.WheelClient(master_opts)
    else:
        wheel_client = salt.wheel.WheelClient(__opts__)

    # The WheelClient cmd needs args, kwargs, and pub_data separated out from
    # the "normal" kwargs structure, which at this point contains __pub_x keys.
    pub_data = {}
    valid_kwargs = {}
    for key, val in six.iteritems(kwargs):
        if key.startswith('__'):
            pub_data[key] = val
        else:
            valid_kwargs[key] = val

    try:
        if name in wheel_client.functions:
            aspec = salt.utils.args.get_function_argspec(
                wheel_client.functions[name]
            )
            if 'saltenv' in aspec.args:
                valid_kwargs['saltenv'] = saltenv

        if jid:
            salt.utils.event.fire_args(
                __opts__,
                jid,
                {'type': 'wheel', 'name': name, 'args': valid_kwargs},
                prefix='run'
            )

        ret = wheel_client.cmd(name,
                               arg=args,
                               pub_data=pub_data,
                               kwarg=valid_kwargs,
<<<<<<< HEAD
                               full_return=True)
=======
                               print_event=False)
>>>>>>> 3487d761
    except SaltInvocationError:
        raise CommandExecutionError(
            'This command can only be executed on a minion that is located on '
            'the master.'
        )

    return ret


# this is the only way I could figure out how to get the REAL file_roots
# __opt__['file_roots'] is set to  __opt__['pillar_root']
class _MMinion(object):
    def __new__(cls, saltenv, reload_env=False):
        # this is to break out of salt.loaded.int and make this a true singleton
        # hack until https://github.com/saltstack/salt/pull/10273 is resolved
        # this is starting to look like PHP
        global _mminions  # pylint: disable=W0601
        if '_mminions' not in globals():
            _mminions = {}
        if saltenv not in _mminions or reload_env:
            opts = copy.deepcopy(__opts__)
            del opts['file_roots']
            # grains at this point are in the context of the minion
            global __grains__  # pylint: disable=W0601
            grains = copy.deepcopy(__grains__)
            m = salt.minion.MasterMinion(opts)

            # this assignment is so that the rest of fxns called by salt still
            # have minion context
            __grains__ = grains

            # this assignment is so that fxns called by mminion have minion
            # context
            m.opts['grains'] = grains

            env_roots = m.opts['file_roots'][saltenv]
            m.opts['module_dirs'] = [fp + '/_modules' for fp in env_roots]
            m.gen_modules()
            _mminions[saltenv] = m
        return _mminions[saltenv]


def mmodule(saltenv, fun, *args, **kwargs):
    '''
    Loads minion modules from an environment so that they can be used in pillars
    for that environment

    CLI Example:

    .. code-block:: bash

        salt '*' saltutil.mmodule base test.ping
    '''
    mminion = _MMinion(saltenv)
    return mminion.functions[fun](*args, **kwargs)<|MERGE_RESOLUTION|>--- conflicted
+++ resolved
@@ -1162,7 +1162,6 @@
         if 'saltenv' in aspec.args:
             kwargs['saltenv'] = saltenv
 
-<<<<<<< HEAD
     if jid:
         salt.utils.event.fire_args(
             __opts__,
@@ -1171,10 +1170,7 @@
             prefix='run'
         )
 
-    return rclient.cmd(name, kwarg=kwargs, full_return=True)
-=======
-    return rclient.cmd(name, kwarg=kwargs, print_event=False)
->>>>>>> 3487d761
+    return rclient.cmd(name, kwarg=kwargs, print_event=False, full_return=True)
 
 
 def wheel(name, *args, **kwargs):
@@ -1253,11 +1249,8 @@
                                arg=args,
                                pub_data=pub_data,
                                kwarg=valid_kwargs,
-<<<<<<< HEAD
+                               print_event=False,
                                full_return=True)
-=======
-                               print_event=False)
->>>>>>> 3487d761
     except SaltInvocationError:
         raise CommandExecutionError(
             'This command can only be executed on a minion that is located on '
