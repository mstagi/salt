# -*- coding: utf-8 -*-
'''
A salt interface to psutil, a system and process library.
See http://code.google.com/p/psutil.

:depends:   - psutil Python module, version 0.3.0 or later
            - python-utmp package (optional)
'''

# Import python libs
from __future__ import absolute_import
import time
import datetime

# Import salt libs
from salt.exceptions import SaltInvocationError, CommandExecutionError

# Import third party libs
import salt.ext.six as six
# pylint: disable=import-error
try:
    import salt.utils.psutil_compat as psutil

    HAS_PSUTIL = True
    PSUTIL2 = getattr(psutil, 'version_info', ()) >= (2, 0)
except ImportError:
    HAS_PSUTIL = False
# pylint: enable=import-error


def __virtual__():
    if not HAS_PSUTIL:
<<<<<<< HEAD
        return (False, 'The ps execution module cannot be loaded: the psutil python module is not available.')
=======
        return False, 'The ps module cannot be loaded: python module psutil not installed.'
>>>>>>> ad8ada7e

    # Functions and attributes used in this execution module seem to have been
    # added as of psutil 0.3.0, from an inspection of the source code. Only
    # make this module available if the version of psutil is >= 0.3.0. Note
    # that this may need to be tweaked if we find post-0.3.0 versions which
    # also have problems running the functions in this execution module, but
    # most distributions have already moved to later versions (for example,
    # as of Dec. 2013 EPEL is on 0.6.1, Debian 7 is on 0.5.1, etc.).
    if psutil.version_info >= (0, 3, 0):
        return True
<<<<<<< HEAD
    return (False, 'The ps execution module cannot be loaded: the psutil python module version {0} is less than 0.3.0'.format(psutil.version_info))
=======
    return False, 'The ps module cannot be loaded: psutil must be version 0.3.0 or greater.'
>>>>>>> ad8ada7e


def _get_proc_cmdline(proc):
    '''
    Returns the cmdline of a Process instance.

    It's backward compatible with < 2.0 versions of psutil.
    '''
    try:
        return proc.cmdline() if PSUTIL2 else proc.cmdline
    except (psutil.NoSuchProcess, psutil.AccessDenied):
        return ''


def _get_proc_create_time(proc):
    '''
    Returns the create_time of a Process instance.

    It's backward compatible with < 2.0 versions of psutil.
    '''
    try:
        return proc.create_time() if PSUTIL2 else proc.create_time
    except (psutil.NoSuchProcess, psutil.AccessDenied):
        return None


def _get_proc_name(proc):
    '''
    Returns the name of a Process instance.

    It's backward compatible with < 2.0 versions of psutil.
    '''
    try:
        return proc.name() if PSUTIL2 else proc.name
    except (psutil.NoSuchProcess, psutil.AccessDenied):
        return []


def _get_proc_status(proc):
    '''
    Returns the status of a Process instance.

    It's backward compatible with < 2.0 versions of psutil.
    '''
    try:
        return proc.status() if PSUTIL2 else proc.status
    except (psutil.NoSuchProcess, psutil.AccessDenied):
        return None


def _get_proc_username(proc):
    '''
    Returns the username of a Process instance.

    It's backward compatible with < 2.0 versions of psutil.
    '''
    try:
        return proc.username() if PSUTIL2 else proc.username
    except (psutil.NoSuchProcess, psutil.AccessDenied, KeyError):
        return None


def _get_proc_pid(proc):
    '''
    Returns the pid of a Process instance.

    It's backward compatible with < 2.0 versions of psutil.
    '''
    return proc.pid


def top(num_processes=5, interval=3):
    '''
    Return a list of top CPU consuming processes during the interval.
    num_processes = return the top N CPU consuming processes
    interval = the number of seconds to sample CPU usage over

    CLI Examples:

    .. code-block:: bash

        salt '*' ps.top

        salt '*' ps.top 5 10
    '''
    result = []
    start_usage = {}
    for pid in psutil.pids():
        try:
            process = psutil.Process(pid)
            user, system = process.cpu_times()
        except psutil.NoSuchProcess:
            continue
        start_usage[process] = user + system
    time.sleep(interval)
    usage = set()
    for process, start in six.iteritems(start_usage):
        try:
            user, system = process.cpu_times()
        except psutil.NoSuchProcess:
            continue
        now = user + system
        diff = now - start
        usage.add((diff, process))

    for idx, (diff, process) in enumerate(reversed(sorted(usage))):
        if num_processes and idx >= num_processes:
            break
        if len(_get_proc_cmdline(process)) == 0:
            cmdline = _get_proc_name(process)
        else:
            cmdline = _get_proc_cmdline(process)
        info = {'cmd': cmdline,
                'user': _get_proc_username(process),
                'status': _get_proc_status(process),
                'pid': _get_proc_pid(process),
                'create_time': _get_proc_create_time(process),
                'cpu': {},
                'mem': {},
        }
        for key, value in six.iteritems(process.cpu_times()._asdict()):
            info['cpu'][key] = value
        for key, value in six.iteritems(process.memory_info()._asdict()):
            info['mem'][key] = value
        result.append(info)

    return result


def get_pid_list():
    '''
    Return a list of process ids (PIDs) for all running processes.

    CLI Example:

    .. code-block:: bash

        salt '*' ps.get_pid_list
    '''
    return psutil.pids()


def proc_info(pid, attrs=None):
    '''
    Return a dictionary of information for a process id (PID).

    CLI Example:

    .. code-block:: bash

        salt '*' ps.proc_info 2322
        salt '*' ps.proc_info 2322 attrs='["pid", "name"]'

    pid
        PID of process to query.

    attrs
        Optional list of desired process attributes.  The list of possible
        attributes can be found here:
        http://pythonhosted.org/psutil/#psutil.Process
    '''
    try:
        proc = psutil.Process(pid)
        return proc.as_dict(attrs)
    except (psutil.NoSuchProcess, psutil.AccessDenied, AttributeError) as exc:
        raise CommandExecutionError(exc)


def kill_pid(pid, signal=15):
    '''
    Kill a process by PID.

    .. code-block:: bash

        salt 'minion' ps.kill_pid pid [signal=signal_number]

    pid
        PID of process to kill.

    signal
        Signal to send to the process. See manpage entry for kill
        for possible values. Default: 15 (SIGTERM).

    **Example:**

    Send SIGKILL to process with PID 2000:

    .. code-block:: bash

        salt 'minion' ps.kill_pid 2000 signal=9
    '''
    try:
        psutil.Process(pid).send_signal(signal)
        return True
    except psutil.NoSuchProcess:
        return False


def pkill(pattern, user=None, signal=15, full=False):
    '''
    Kill processes matching a pattern.

    .. code-block:: bash

        salt '*' ps.pkill pattern [user=username] [signal=signal_number] \\
                [full=(true|false)]

    pattern
        Pattern to search for in the process list.

    user
        Limit matches to the given username. Default: All users.

    signal
        Signal to send to the process(es). See manpage entry for kill
        for possible values. Default: 15 (SIGTERM).

    full
        A boolean value indicating whether only the name of the command or
        the full command line should be matched against the pattern.

    **Examples:**

    Send SIGHUP to all httpd processes on all 'www' minions:

    .. code-block:: bash

        salt 'www.*' ps.pkill httpd signal=1

    Send SIGKILL to all bash processes owned by user 'tom':

    .. code-block:: bash

        salt '*' ps.pkill bash signal=9 user=tom
    '''

    killed = []
    for proc in psutil.process_iter():
        name_match = pattern in ' '.join(_get_proc_cmdline(proc)) if full \
            else pattern in _get_proc_name(proc)
        user_match = True if user is None else user == _get_proc_username(proc)
        if name_match and user_match:
            try:
                proc.send_signal(signal)
                killed.append(_get_proc_pid(proc))
            except psutil.NoSuchProcess:
                pass
    if not killed:
        return None
    else:
        return {'killed': killed}


def pgrep(pattern, user=None, full=False):
    '''
    Return the pids for processes matching a pattern.

    If full is true, the full command line is searched for a match,
    otherwise only the name of the command is searched.

    .. code-block:: bash

        salt '*' ps.pgrep pattern [user=username] [full=(true|false)]

    pattern
        Pattern to search for in the process list.

    user
        Limit matches to the given username. Default: All users.

    full
        A boolean value indicating whether only the name of the command or
        the full command line should be matched against the pattern.

    **Examples:**

    Find all httpd processes on all 'www' minions:

    .. code-block:: bash

        salt 'www.*' ps.pgrep httpd

    Find all bash processes owned by user 'tom':

    .. code-block:: bash

        salt '*' ps.pgrep bash user=tom
    '''

    procs = []
    for proc in psutil.process_iter():
        name_match = pattern in ' '.join(_get_proc_cmdline(proc)) if full \
            else pattern in _get_proc_name(proc)
        user_match = True if user is None else user == _get_proc_username(proc)
        if name_match and user_match:
            procs.append(_get_proc_pid(proc))
    return procs or None


def cpu_percent(interval=0.1, per_cpu=False):
    '''
    Return the percent of time the CPU is busy.

    interval
        the number of seconds to sample CPU usage over
    per_cpu
        if True return an array of CPU percent busy for each CPU, otherwise
        aggregate all percents into one number

    CLI Example:

    .. code-block:: bash

        salt '*' ps.cpu_percent
    '''
    if per_cpu:
        result = list(psutil.cpu_percent(interval, True))
    else:
        result = psutil.cpu_percent(interval)
    return result


def cpu_times(per_cpu=False):
    '''
    Return the percent of time the CPU spends in each state,
    e.g. user, system, idle, nice, iowait, irq, softirq.

    per_cpu
        if True return an array of percents for each CPU, otherwise aggregate
        all percents into one number

    CLI Example:

    .. code-block:: bash

        salt '*' ps.cpu_times
    '''
    if per_cpu:
        result = [dict(times._asdict()) for times in psutil.cpu_times(True)]
    else:
        result = dict(psutil.cpu_times(per_cpu)._asdict())
    return result


def virtual_memory():
    '''
    .. versionadded:: 2014.7.0

    Return a dict that describes statistics about system memory usage.

    .. note::

        This function is only available in psutil version 0.6.0 and above.

    CLI Example:

    .. code-block:: bash

        salt '*' ps.virtual_memory
    '''
    if psutil.version_info < (0, 6, 0):
        msg = 'virtual_memory is only available in psutil 0.6.0 or greater'
        raise CommandExecutionError(msg)
    return dict(psutil.virtual_memory()._asdict())


def swap_memory():
    '''
    .. versionadded:: 2014.7.0

    Return a dict that describes swap memory statistics.

    .. note::

        This function is only available in psutil version 0.6.0 and above.

    CLI Example:

    .. code-block:: bash

        salt '*' ps.swap_memory
    '''
    if psutil.version_info < (0, 6, 0):
        msg = 'swap_memory is only available in psutil 0.6.0 or greater'
        raise CommandExecutionError(msg)
    return dict(psutil.swap_memory()._asdict())


def disk_partitions(all=False):
    '''
    Return a list of disk partitions and their device, mount point, and
    filesystem type.

    all
        if set to False, only return local, physical partitions (hard disk,
        USB, CD/DVD partitions).  If True, return all filesystems.

    CLI Example:

    .. code-block:: bash

        salt '*' ps.disk_partitions
    '''
    result = [dict(partition._asdict()) for partition in
              psutil.disk_partitions(all)]
    return result


def disk_usage(path):
    '''
    Given a path, return a dict listing the total available space as well as
    the free space, and used space.

    CLI Example:

    .. code-block:: bash

        salt '*' ps.disk_usage /home
    '''
    return dict(psutil.disk_usage(path)._asdict())


def disk_partition_usage(all=False):
    '''
    Return a list of disk partitions plus the mount point, filesystem and usage
    statistics.

    CLI Example:

    .. code-block:: bash

        salt '*' ps.disk_partition_usage
    '''
    result = disk_partitions(all)
    for partition in result:
        partition.update(disk_usage(partition['mountpoint']))
    return result


def total_physical_memory():
    '''
    Return the total number of bytes of physical memory.

    CLI Example:

    .. code-block:: bash

        salt '*' ps.total_physical_memory
    '''
    try:
        return psutil.virtual_memory().total
    except AttributeError:
        # TOTAL_PHYMEM is deprecated but with older psutil versions this is
        # needed as a fallback.
        return psutil.TOTAL_PHYMEM


def num_cpus():
    '''
    Return the number of CPUs.

    CLI Example:

    .. code-block:: bash

        salt '*' ps.num_cpus
    '''
    try:
        return psutil.cpu_count()
    except AttributeError:
        # NUM_CPUS is deprecated but with older psutil versions this is needed
        # as a fallback.
        return psutil.NUM_CPUS


def boot_time(time_format=None):
    '''
    Return the boot time in number of seconds since the epoch began.

    CLI Example:

    time_format
        Optionally specify a `strftime`_ format string. Use
        ``time_format='%c'`` to get a nicely-formatted locale specific date and
        time (i.e. ``Fri May  2 19:08:32 2014``).

        .. _strftime: https://docs.python.org/2/library/datetime.html#strftime-strptime-behavior

        .. versionadded:: 2014.1.4

    .. code-block:: bash

        salt '*' ps.boot_time
    '''
    try:
        b_time = int(psutil.boot_time())
    except AttributeError:
        # get_boot_time() has been removed in newer psutil versions, and has
        # been replaced by boot_time() which provides the same information.
        b_time = int(psutil.boot_time())
    if time_format:
        # Load epoch timestamp as a datetime.datetime object
        b_time = datetime.datetime.fromtimestamp(b_time)
        try:
            return b_time.strftime(time_format)
        except TypeError as exc:
            raise SaltInvocationError('Invalid format string: {0}'.format(exc))
    return b_time


def network_io_counters(interface=None):
    '''
    Return network I/O statistics.

    CLI Example:

    .. code-block:: bash

        salt '*' ps.network_io_counters

        salt '*' ps.network_io_counters interface=eth0
    '''
    if not interface:
        return dict(psutil.net_io_counters()._asdict())
    else:
        stats = psutil.net_io_counters(pernic=True)
        if interface in stats:
            return dict(stats[interface]._asdict())
        else:
            return False


def disk_io_counters(device=None):
    '''
    Return disk I/O statistics.

    CLI Example:

    .. code-block:: bash

        salt '*' ps.disk_io_counters

        salt '*' ps.disk_io_counters device=sda1
    '''
    if not device:
        return dict(psutil.disk_io_counters()._asdict())
    else:
        stats = psutil.disk_io_counters(perdisk=True)
        if device in stats:
            return dict(stats[device]._asdict())
        else:
            return False


def get_users():
    '''
    Return logged-in users.

    CLI Example:

    .. code-block:: bash

        salt '*' ps.get_users
    '''
    try:
        recs = psutil.users()
        return [dict(x._asdict()) for x in recs]
    except AttributeError:
        # get_users is only present in psutil > v0.5.0
        # try utmp
        try:
            import utmp  # pylint: disable=import-error

            result = []
            while True:
                rec = utmp.utmpaccess.getutent()
                if rec is None:
                    return result
                elif rec[0] == 7:
                    started = rec[8]
                    if isinstance(started, tuple):
                        started = started[0]
                    result.append({'name': rec[4], 'terminal': rec[2],
                                   'started': started, 'host': rec[5]})
        except ImportError:
            return False<|MERGE_RESOLUTION|>--- conflicted
+++ resolved
@@ -30,11 +30,7 @@
 
 def __virtual__():
     if not HAS_PSUTIL:
-<<<<<<< HEAD
-        return (False, 'The ps execution module cannot be loaded: the psutil python module is not available.')
-=======
         return False, 'The ps module cannot be loaded: python module psutil not installed.'
->>>>>>> ad8ada7e
 
     # Functions and attributes used in this execution module seem to have been
     # added as of psutil 0.3.0, from an inspection of the source code. Only
@@ -45,11 +41,7 @@
     # as of Dec. 2013 EPEL is on 0.6.1, Debian 7 is on 0.5.1, etc.).
     if psutil.version_info >= (0, 3, 0):
         return True
-<<<<<<< HEAD
     return (False, 'The ps execution module cannot be loaded: the psutil python module version {0} is less than 0.3.0'.format(psutil.version_info))
-=======
-    return False, 'The ps module cannot be loaded: psutil must be version 0.3.0 or greater.'
->>>>>>> ad8ada7e
 
 
 def _get_proc_cmdline(proc):
