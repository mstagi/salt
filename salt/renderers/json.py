from __future__ import absolute_import
import json

<<<<<<< HEAD
def render(json_data, env='', sls='', argline='', **kws):
=======
def render(json_data, env='', sls='', **kws):
    '''
    Accepts JSON as a string or as a file object and runs it through the JSON
    parser.

    :rtype: A Python data structure
    '''
>>>>>>> c343cf12
    if not isinstance(json_data, basestring):
        json_data = json_data.read()

    if json_data.startswith('#!'):
        json_data = json_data[json_data.find('\n')+1:]
    if not json_data.strip():
        return {}
    return json.loads(json_data)
<|MERGE_RESOLUTION|>--- conflicted
+++ resolved
@@ -1,9 +1,6 @@
 from __future__ import absolute_import
 import json
 
-<<<<<<< HEAD
-def render(json_data, env='', sls='', argline='', **kws):
-=======
 def render(json_data, env='', sls='', **kws):
     '''
     Accepts JSON as a string or as a file object and runs it through the JSON
@@ -11,7 +8,6 @@
 
     :rtype: A Python data structure
     '''
->>>>>>> c343cf12
     if not isinstance(json_data, basestring):
         json_data = json_data.read()
 
