--- conflicted
+++ resolved
@@ -457,7 +457,8 @@
             host = ret.keys()[0]
             self.cache_job(jid, host, ret[host])
             ret = self.key_deploy(host, ret)
-<<<<<<< HEAD
+            if not isinstance(ret[host], dict):
+                p_data = {host: ret[host]}
             if 'return' not in ret[host]:
                 p_data = ret
             else:
@@ -470,18 +471,6 @@
                         p_data,
                         outputter,
                         self.opts)
-=======
-            if not isinstance(ret[host], dict):
-                p_data = {host: ret[host]}
-                outputter = self.opts.get('output', 'nested')
-            else:
-                outputter = ret[host].get('out', self.opts.get('output', 'nested'))
-                p_data = {host: ret[host].get('return', {})}
-            salt.output.display_output(
-                    p_data,
-                    outputter,
-                    self.opts)
->>>>>>> 06fc16cb
             if self.event:
                 self.event.fire_event(
                         ret,
