--- conflicted
+++ resolved
@@ -320,16 +320,6 @@
         cmd = '{0} {1} {2} {3}'.format(ppath, PYEXEC, path, arg_str)
 
         if catch_stderr:
-<<<<<<< HEAD
-            out, err = subprocess.Popen(
-                cmd, shell=True, stdout=subprocess.PIPE, stderr=subprocess.PIPE
-            ).communicate()
-            return out.split('\n'), err.split('\n')
-
-        data = subprocess.Popen(
-            cmd, shell=True, stdout=subprocess.PIPE
-        ).communicate()
-=======
             process = subprocess.Popen(
                 cmd, shell=True, stdout=subprocess.PIPE, stderr=subprocess.PIPE
             )
@@ -361,7 +351,6 @@
         )
         data = process.communicate()
         process.stdout.close()
->>>>>>> cb97314c
         return data[0].split('\n')
 
     def run_salt(self, arg_str):
@@ -413,14 +402,11 @@
         arg_str = '--config-dir {0} {1}'.format(mconf, arg_str)
         return self.run_script('salt-cp', arg_str)
 
-<<<<<<< HEAD
-=======
     def run_call(self, arg_str):
         mconf = os.path.join(INTEGRATION_TEST_DIR, 'files', 'conf')
         arg_str = '--config-dir {0} {1}'.format(mconf, arg_str)
         return self.run_script('salt-call', arg_str)
 
->>>>>>> cb97314c
 
 class ShellCaseCommonTestsMixIn(object):
 
