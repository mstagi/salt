# coding: utf-8

# Import Python libs
import json
import yaml

# Import Salt Testing Libs
from salttesting.unit import skipIf
from salttesting.helpers import ensure_in_syspath
ensure_in_syspath('../../..')
import integration  # pylint: disable=import-error

# Import Salt libs
try:
    from salt.netapi.rest_tornado import saltnado
    HAS_TORNADO = True
except ImportError:
    HAS_TORNADO = False
import salt.auth


# Import 3rd-party libs
# pylint: disable=import-error
try:
    import tornado.testing
    import tornado.concurrent
    from tornado.testing import AsyncHTTPTestCase
    HAS_TORNADO = True
except ImportError:
    HAS_TORNADO = False

    # Let's create a fake AsyncHTTPTestCase so we can properly skip the test case
    class AsyncHTTPTestCase(object):
        pass

from salt.ext.six.moves.urllib.parse import urlencode  # pylint: disable=no-name-in-module
# pylint: enable=import-error


@skipIf(HAS_TORNADO is False, 'The tornado package needs to be installed')
class SaltnadoTestCase(integration.ModuleCase, AsyncHTTPTestCase):
    '''
    Mixin to hold some shared things
    '''
    content_type_map = {'json': 'application/json',
                        'yaml': 'application/x-yaml',
                        'text': 'text/plain',
                        'form': 'application/x-www-form-urlencoded'}
    auth_creds = (
        ('username', 'saltdev_api'),
        ('password', 'saltdev'),
        ('eauth', 'auto'))

    @property
    def auth_creds_dict(self):
        return dict(self.auth_creds)

    @property
    def opts(self):
        return self.get_config('master', from_scratch=True)

    @property
    def auth(self):
        if not hasattr(self, '__auth'):
            self.__auth = salt.auth.LoadAuth(self.opts)
        return self.__auth

    @property
    def token(self):
        ''' Mint and return a valid token for auth_creds '''
        return self.auth.mk_token(self.auth_creds_dict)


class TestBaseSaltAPIHandler(SaltnadoTestCase):
    def get_app(self):
        class StubHandler(saltnado.BaseSaltAPIHandler):
            def get(self):
                return self.echo_stuff()

            def post(self):
                return self.echo_stuff()

            def echo_stuff(self):
                ret_dict = {'foo': 'bar'}
                attrs = ('token',
                         'start',
                         'connected',
                         'lowstate',
                         )
                for attr in attrs:
                    ret_dict[attr] = getattr(self, attr)

                self.write(self.serialize(ret_dict))

        return tornado.web.Application([('/', StubHandler)], debug=True)

    def test_content_type(self):
        '''
        Test the base handler's accept picking
        '''

        # send NO accept header, should come back with json
        response = self.fetch('/')
        self.assertEqual(response.headers['Content-Type'], self.content_type_map['json'])
        self.assertEqual(type(json.loads(response.body)), dict)

        # send application/json
        response = self.fetch('/', headers={'Accept': self.content_type_map['json']})
        self.assertEqual(response.headers['Content-Type'], self.content_type_map['json'])
        self.assertEqual(type(json.loads(response.body)), dict)

        # send application/x-yaml
        response = self.fetch('/', headers={'Accept': self.content_type_map['yaml']})
        self.assertEqual(response.headers['Content-Type'], self.content_type_map['yaml'])
        self.assertEqual(type(yaml.load(response.body)), dict)

    def test_token(self):
        '''
        Test that the token is returned correctly
        '''
        token = json.loads(self.fetch('/').body)['token']
        self.assertIs(token, None)

        # send a token as a header
        response = self.fetch('/', headers={saltnado.AUTH_TOKEN_HEADER: 'foo'})
        token = json.loads(response.body)['token']
        self.assertEqual(token, 'foo')

        # send a token as a cookie
        response = self.fetch('/', headers={'Cookie': '{0}=foo'.format(saltnado.AUTH_COOKIE_NAME)})
        token = json.loads(response.body)['token']
        self.assertEqual(token, 'foo')

        # send both, make sure its the header
        response = self.fetch('/', headers={saltnado.AUTH_TOKEN_HEADER: 'foo',
                                            'Cookie': '{0}=bar'.format(saltnado.AUTH_COOKIE_NAME)})
        token = json.loads(response.body)['token']
        self.assertEqual(token, 'foo')

    def test_deserialize(self):
        '''
        Send various encoded forms of lowstates (and bad ones) to make sure we
        handle deserialization correctly
        '''
        valid_lowstate = [{
                "client": "local",
                "tgt": "*",
                "fun": "test.fib",
                "arg": ["10"]
            },
            {
                "client": "runner",
                "fun": "jobs.lookup_jid",
                "jid": "20130603122505459265"
            }]

        # send as JSON
        response = self.fetch('/',
                              method='POST',
                              body=json.dumps(valid_lowstate),
                              headers={'Content-Type': self.content_type_map['json']})

        self.assertEqual(valid_lowstate, json.loads(response.body)['lowstate'])

        # send yaml as json (should break)
        response = self.fetch('/',
                              method='POST',
                              body=yaml.dump(valid_lowstate),
                              headers={'Content-Type': self.content_type_map['json']})
        self.assertEqual(response.code, 400)

        # send as yaml
        response = self.fetch('/',
                              method='POST',
                              body=yaml.dump(valid_lowstate),
                              headers={'Content-Type': self.content_type_map['yaml']})
        self.assertEqual(valid_lowstate, json.loads(response.body)['lowstate'])

        # send json as yaml (works since yaml is a superset of json)
        response = self.fetch('/',
                              method='POST',
                              body=json.dumps(valid_lowstate),
                              headers={'Content-Type': self.content_type_map['yaml']})
        self.assertEqual(valid_lowstate, json.loads(response.body)['lowstate'])

        # send json as text/plain
        response = self.fetch('/',
                              method='POST',
                              body=json.dumps(valid_lowstate),
                              headers={'Content-Type': self.content_type_map['text']})
        self.assertEqual(valid_lowstate, json.loads(response.body)['lowstate'])

        # send form-urlencoded
        form_lowstate = (
            ('client', 'local'),
            ('tgt', '*'),
            ('fun', 'test.fib'),
            ('arg', '10'),
            ('arg', 'foo'),
        )
        response = self.fetch('/',
                              method='POST',
                              body=urlencode(form_lowstate),
                              headers={'Content-Type': self.content_type_map['form']})
        returned_lowstate = json.loads(response.body)['lowstate']
        self.assertEqual(len(returned_lowstate), 1)
        returned_lowstate = returned_lowstate[0]

        self.assertEqual(returned_lowstate['client'], 'local')
        self.assertEqual(returned_lowstate['tgt'], '*')
        self.assertEqual(returned_lowstate['fun'], 'test.fib')
        self.assertEqual(returned_lowstate['arg'], ['10', 'foo'])


class TestSaltAuthHandler(SaltnadoTestCase):
    def get_app(self):

        # TODO: make a "GET APPPLICATION" func
        application = tornado.web.Application([('/login', saltnado.SaltAuthHandler)], debug=True)

        application.auth = self.auth
        application.opts = self.opts
        return application

    def test_get(self):
        '''
        We don't allow gets, so assert we get 401s
        '''
        response = self.fetch('/login')
        self.assertEqual(response.code, 401)

    def test_login(self):
        '''
        Test valid logins
        '''
        response = self.fetch('/login',
                               method='POST',
                               body=urlencode(self.auth_creds),
                               headers={'Content-Type': self.content_type_map['form']})

        response_obj = json.loads(response.body)['return'][0]
        self.assertEqual(response_obj['perms'], self.opts['external_auth']['auto'][self.auth_creds_dict['username']])
        self.assertIn('token', response_obj)  # TODO: verify that its valid?
        self.assertEqual(response_obj['user'], self.auth_creds_dict['username'])
        self.assertEqual(response_obj['eauth'], self.auth_creds_dict['eauth'])

    def test_login_missing_password(self):
        '''
        Test logins with bad/missing passwords
        '''
        bad_creds = []
        for key, val in self.auth_creds_dict.iteritems():
            if key == 'password':
                continue
            bad_creds.append((key, val))
        response = self.fetch('/login',
                               method='POST',
                               body=urlencode(bad_creds),
                               headers={'Content-Type': self.content_type_map['form']})

        self.assertEqual(response.code, 400)

    def test_login_bad_creds(self):
        '''
        Test logins with bad/missing passwords
        '''
        bad_creds = []
        for key, val in self.auth_creds_dict.iteritems():
            if key == 'username':
                val = val + 'foo'
            bad_creds.append((key, val))
        response = self.fetch('/login',
                               method='POST',
                               body=urlencode(bad_creds),
                               headers={'Content-Type': self.content_type_map['form']})

<<<<<<< HEAD
        assert response.code == 401


if __name__ == '__main__':
    from integration import run_tests  # pylint: disable=import-error
    run_tests(TestBaseSaltAPIHandler, TestSaltAuthHandler, needs_daemon=False)
=======
        self.assertEqual(response.code, 401)
>>>>>>> c02e2e91
<|MERGE_RESOLUTION|>--- conflicted
+++ resolved
@@ -274,13 +274,9 @@
                                body=urlencode(bad_creds),
                                headers={'Content-Type': self.content_type_map['form']})
 
-<<<<<<< HEAD
-        assert response.code == 401
+        self.assertEqual(response.code, 401)
 
 
 if __name__ == '__main__':
     from integration import run_tests  # pylint: disable=import-error
-    run_tests(TestBaseSaltAPIHandler, TestSaltAuthHandler, needs_daemon=False)
-=======
-        self.assertEqual(response.code, 401)
->>>>>>> c02e2e91
+    run_tests(TestBaseSaltAPIHandler, TestSaltAuthHandler, needs_daemon=False)