# -*- coding: utf-8 -*-
'''
    :codeauthor: :email:`Rahul Handay <rahulha@saltstack.com>`
'''

# Import Python libs
from __future__ import absolute_import
import os

# Import Salt Testing Libs
from salt.exceptions import CommandExecutionError
from salttesting import TestCase, skipIf
from salttesting.helpers import ensure_in_syspath
from salttesting.mock import (
    MagicMock,
    patch,
    NO_MOCK,
    NO_MOCK_REASON
)

ensure_in_syspath('../../')

# Import Salt Libs
from salt.modules import systemd

# Globals
systemd.__salt__ = {}
systemd.__context__ = {}

_SYSTEMCTL_STATUS = {
    'sshd.service': '''\
* sshd.service - OpenSSH Daemon
   Loaded: loaded (/usr/lib/systemd/system/sshd.service; disabled; vendor preset: disabled)
   Active: inactive (dead)''',

    'foo.service': '''\
* foo.service
   Loaded: not-found (Reason: No such file or directory)
   Active: inactive (dead)'''
}

_LIST_UNIT_FILES = '''\
service1.service                           enabled
service2.service                           disabled
service3.service                           static
timer1.timer                               enabled
timer2.timer                               disabled
timer3.timer                               static'''


@skipIf(NO_MOCK, NO_MOCK_REASON)
class SystemdTestCase(TestCase):
    '''
    Test case for salt.modules.systemd
    '''
<<<<<<< HEAD
=======
    def test_systemctl_reload(self):
        '''
            Test to Reloads systemctl
        '''
        mock = MagicMock(side_effect=[
            {'stdout': 'Who knows why?',
             'stderr': '',
             'retcode': 1,
             'pid': 12345},
            {'stdout': '',
             'stderr': '',
             'retcode': 0,
             'pid': 54321},
        ])
        with patch.dict(systemd.__salt__, {'cmd.run_all': mock}):
            self.assertRaisesRegexp(
                CommandExecutionError,
                'Problem performing systemctl daemon-reload: Who knows why?',
                systemd.systemctl_reload
            )
            self.assertTrue(systemd.systemctl_reload())

>>>>>>> b831e0a8
    def test_get_enabled(self):
        '''
        Test to return a list of all enabled services
        '''
<<<<<<< HEAD
        _service_is_sysv = lambda x: True if x in ('d', 'e') else False
        _sysv_is_enabled = lambda x: False if x in ('e',) else True

        unit_files = MagicMock(return_value={'a': 'enabled',
                                             'b': 'enabled',
                                             'c': 'disabled'})
        all_units = MagicMock(return_value={'a': 'disabled',
                                            'b': 'disabled',
                                            'd': 'disabled',
                                            'e': 'disabled'})
        with patch.object(systemd, '_sysv_is_enabled', _sysv_is_enabled):
            with patch.object(systemd, '_service_is_sysv', _service_is_sysv):
                with patch.object(systemd, '_get_all_unit_files', unit_files):
                    with patch.object(systemd, '_get_all_units', all_units):
                        self.assertListEqual(
                            systemd.get_enabled(), ['a', 'b', 'd'])
=======
        cmd_mock = MagicMock(return_value=_LIST_UNIT_FILES)
        listdir_mock = MagicMock(return_value=['foo', 'bar', 'baz', 'README'])
        sd_mock = MagicMock(
            return_value=set(
                [x.replace('.service', '') for x in _SYSTEMCTL_STATUS]
            )
        )
        access_mock = MagicMock(
            side_effect=lambda x, y: x != os.path.join(
                systemd.INITSCRIPT_PATH,
                'README'
            )
        )
        sysv_enabled_mock = MagicMock(side_effect=lambda x: x == 'baz')

        with patch.dict(systemd.__salt__, {'cmd.run': cmd_mock}):
            with patch.object(os, 'listdir', listdir_mock):
                with patch.object(systemd, '_get_systemd_services', sd_mock):
                    with patch.object(os, 'access', side_effect=access_mock):
                        with patch.object(systemd, '_sysv_enabled',
                                          sysv_enabled_mock):
                            self.assertListEqual(
                                systemd.get_enabled(),
                                ['baz', 'service1', 'timer1.timer']
                            )
>>>>>>> b831e0a8

    def test_get_disabled(self):
        '''
        Test to return a list of all disabled services
        '''
<<<<<<< HEAD
        mock = MagicMock(return_value={'a': 'enabled', 'b': 'enabled',
                                       'c': 'disabled'})
        with patch.object(systemd, '_get_all_unit_files', mock):
            mock = MagicMock(return_value={})
            with patch.object(systemd, '_get_all_legacy_init_scripts', mock):
                self.assertListEqual(systemd.get_disabled(), ['c'])
=======
        cmd_mock = MagicMock(return_value=_LIST_UNIT_FILES)
        # 'foo' should collide with the systemd services (as returned by
        # sd_mock) and thus not be returned by _get_sysv_services(). It doesn't
        # matter that it's not part of the _LIST_UNIT_FILES output, we just
        # want to ensure that 'foo' isn't identified as a disabled initscript
        # even though below we are mocking it to show as not enabled (since
        # only 'baz' will be considered an enabled sysv service).
        listdir_mock = MagicMock(return_value=['foo', 'bar', 'baz', 'README'])
        sd_mock = MagicMock(
            return_value=set(
                [x.replace('.service', '') for x in _SYSTEMCTL_STATUS]
            )
        )
        access_mock = MagicMock(
            side_effect=lambda x, y: x != os.path.join(
                systemd.INITSCRIPT_PATH,
                'README'
            )
        )
        sysv_enabled_mock = MagicMock(side_effect=lambda x: x == 'baz')

        with patch.dict(systemd.__salt__, {'cmd.run': cmd_mock}):
            with patch.object(os, 'listdir', listdir_mock):
                with patch.object(systemd, '_get_systemd_services', sd_mock):
                    with patch.object(os, 'access', side_effect=access_mock):
                        with patch.object(systemd, '_sysv_enabled',
                                          sysv_enabled_mock):
                            self.assertListEqual(
                                systemd.get_disabled(),
                                ['bar', 'service2', 'timer2.timer']
                            )
>>>>>>> b831e0a8

    def test_get_all(self):
        '''
        Test to return a list of all available services
        '''
<<<<<<< HEAD
        mock = MagicMock(return_value={'a': 'enabled', 'b': 'enabled',
                                       'c': 'disabled'})
        with patch.object(systemd, '_get_all_units', mock):
            mock = MagicMock(return_value={'a1': 'enabled', 'b1': 'disabled',
                                           'c1': 'enabled'})
            with patch.object(systemd, '_get_all_unit_files', mock):
                mock = MagicMock(return_value={})
                with patch.object(systemd,
                                  '_get_all_legacy_init_scripts', mock):
                    self.assertListEqual(systemd.get_all(),
                                         ['a', 'a1', 'b', 'b1', 'c', 'c1'])
=======
        listdir_mock = MagicMock(side_effect=[
            ['foo.service', 'multi-user.target.wants', 'mytimer.timer'],
            ['foo.service', 'multi-user.target.wants', 'bar.service'],
            ['mysql', 'nginx', 'README']
        ])
        access_mock = MagicMock(
            side_effect=lambda x, y: x != os.path.join(
                systemd.INITSCRIPT_PATH,
                'README'
            )
        )
        with patch.object(os, 'listdir', listdir_mock):
            with patch.object(os, 'access', side_effect=access_mock):
                self.assertListEqual(
                    systemd.get_all(),
                    ['bar', 'foo', 'mysql', 'mytimer.timer', 'nginx']
                )
>>>>>>> b831e0a8

    def test_available(self):
        '''
        Test to check that the given service is available
        '''
<<<<<<< HEAD
        available = (
            'sshd.service - OpenSSH server daemon\n'
            '   Loaded: loaded (/usr/lib/systemd/system/sshd.service; enabled)\n'
            '   Active: inactive (dead) since Thu 2015-12-17 15:33:06 CST; 19h ago\n'
            ' Main PID: 230 (code=exited, status=0/SUCCESS)\n'
        )
        not_available = (
            'asdf.service\n'
            '   Loaded: not-found (Reason: No such file or directory)\n'
            '   Active: inactive (dead)\n'
        )
        mock_stdout = MagicMock(return_value=available)
        with patch.dict(systemd.__salt__, {'cmd.run': mock_stdout}):
            self.assertTrue(systemd.available('sshd'))

        mock_stdout = MagicMock(return_value=not_available)
        with patch.dict(systemd.__salt__, {'cmd.run': mock_stdout}):
            self.assertFalse(systemd.available('asdf'))
=======
        mock = MagicMock(side_effect=lambda x: _SYSTEMCTL_STATUS[x])
        with patch.object(systemd, '_systemctl_status', mock):
            self.assertTrue(systemd.available('sshd.service'))
            self.assertFalse(systemd.available('foo.service'))

    def test_missing(self):
        '''
            Test to the inverse of service.available.
        '''
        mock = MagicMock(side_effect=lambda x: _SYSTEMCTL_STATUS[x])
        with patch.object(systemd, '_systemctl_status', mock):
            self.assertFalse(systemd.missing('sshd.service'))
            self.assertTrue(systemd.missing('foo.service'))
>>>>>>> b831e0a8

    def test_show(self):
        '''
        Test to show properties of one or more units/jobs or the manager
        '''
        show_output = 'a=b\nc=d\ne={ f=g ; h=i }\nWants=foo.service bar.service\n'
        mock = MagicMock(return_value=show_output)
        with patch.dict(systemd.__salt__, {'cmd.run': mock}):
            self.assertDictEqual(
                systemd.show('sshd'),
                {'a': 'b',
                 'c': 'd',
                 'e': {'f': 'g', 'h': 'i'},
                 'Wants': ['foo.service', 'bar.service']}
            )

    def test_execs(self):
        '''
        Test to return a list of all files specified as ``ExecStart`` for all
        services
        '''
        mock = MagicMock(return_value=['a', 'b'])
        with patch.object(systemd, 'get_all', mock):
            mock = MagicMock(return_value={'ExecStart': {'path': 'c'}})
            with patch.object(systemd, 'show', mock):
                self.assertDictEqual(systemd.execs(), {'a': 'c', 'b': 'c'})

if __name__ == '__main__':
    from integration import run_tests
    run_tests(SystemdTestCase, needs_daemon=False)<|MERGE_RESOLUTION|>--- conflicted
+++ resolved
@@ -53,8 +53,6 @@
     '''
     Test case for salt.modules.systemd
     '''
-<<<<<<< HEAD
-=======
     def test_systemctl_reload(self):
         '''
             Test to Reloads systemctl
@@ -77,29 +75,10 @@
             )
             self.assertTrue(systemd.systemctl_reload())
 
->>>>>>> b831e0a8
     def test_get_enabled(self):
         '''
         Test to return a list of all enabled services
         '''
-<<<<<<< HEAD
-        _service_is_sysv = lambda x: True if x in ('d', 'e') else False
-        _sysv_is_enabled = lambda x: False if x in ('e',) else True
-
-        unit_files = MagicMock(return_value={'a': 'enabled',
-                                             'b': 'enabled',
-                                             'c': 'disabled'})
-        all_units = MagicMock(return_value={'a': 'disabled',
-                                            'b': 'disabled',
-                                            'd': 'disabled',
-                                            'e': 'disabled'})
-        with patch.object(systemd, '_sysv_is_enabled', _sysv_is_enabled):
-            with patch.object(systemd, '_service_is_sysv', _service_is_sysv):
-                with patch.object(systemd, '_get_all_unit_files', unit_files):
-                    with patch.object(systemd, '_get_all_units', all_units):
-                        self.assertListEqual(
-                            systemd.get_enabled(), ['a', 'b', 'd'])
-=======
         cmd_mock = MagicMock(return_value=_LIST_UNIT_FILES)
         listdir_mock = MagicMock(return_value=['foo', 'bar', 'baz', 'README'])
         sd_mock = MagicMock(
@@ -125,20 +104,11 @@
                                 systemd.get_enabled(),
                                 ['baz', 'service1', 'timer1.timer']
                             )
->>>>>>> b831e0a8
 
     def test_get_disabled(self):
         '''
         Test to return a list of all disabled services
         '''
-<<<<<<< HEAD
-        mock = MagicMock(return_value={'a': 'enabled', 'b': 'enabled',
-                                       'c': 'disabled'})
-        with patch.object(systemd, '_get_all_unit_files', mock):
-            mock = MagicMock(return_value={})
-            with patch.object(systemd, '_get_all_legacy_init_scripts', mock):
-                self.assertListEqual(systemd.get_disabled(), ['c'])
-=======
         cmd_mock = MagicMock(return_value=_LIST_UNIT_FILES)
         # 'foo' should collide with the systemd services (as returned by
         # sd_mock) and thus not be returned by _get_sysv_services(). It doesn't
@@ -170,25 +140,11 @@
                                 systemd.get_disabled(),
                                 ['bar', 'service2', 'timer2.timer']
                             )
->>>>>>> b831e0a8
 
     def test_get_all(self):
         '''
         Test to return a list of all available services
         '''
-<<<<<<< HEAD
-        mock = MagicMock(return_value={'a': 'enabled', 'b': 'enabled',
-                                       'c': 'disabled'})
-        with patch.object(systemd, '_get_all_units', mock):
-            mock = MagicMock(return_value={'a1': 'enabled', 'b1': 'disabled',
-                                           'c1': 'enabled'})
-            with patch.object(systemd, '_get_all_unit_files', mock):
-                mock = MagicMock(return_value={})
-                with patch.object(systemd,
-                                  '_get_all_legacy_init_scripts', mock):
-                    self.assertListEqual(systemd.get_all(),
-                                         ['a', 'a1', 'b', 'b1', 'c', 'c1'])
-=======
         listdir_mock = MagicMock(side_effect=[
             ['foo.service', 'multi-user.target.wants', 'mytimer.timer'],
             ['foo.service', 'multi-user.target.wants', 'bar.service'],
@@ -206,32 +162,11 @@
                     systemd.get_all(),
                     ['bar', 'foo', 'mysql', 'mytimer.timer', 'nginx']
                 )
->>>>>>> b831e0a8
 
     def test_available(self):
         '''
         Test to check that the given service is available
         '''
-<<<<<<< HEAD
-        available = (
-            'sshd.service - OpenSSH server daemon\n'
-            '   Loaded: loaded (/usr/lib/systemd/system/sshd.service; enabled)\n'
-            '   Active: inactive (dead) since Thu 2015-12-17 15:33:06 CST; 19h ago\n'
-            ' Main PID: 230 (code=exited, status=0/SUCCESS)\n'
-        )
-        not_available = (
-            'asdf.service\n'
-            '   Loaded: not-found (Reason: No such file or directory)\n'
-            '   Active: inactive (dead)\n'
-        )
-        mock_stdout = MagicMock(return_value=available)
-        with patch.dict(systemd.__salt__, {'cmd.run': mock_stdout}):
-            self.assertTrue(systemd.available('sshd'))
-
-        mock_stdout = MagicMock(return_value=not_available)
-        with patch.dict(systemd.__salt__, {'cmd.run': mock_stdout}):
-            self.assertFalse(systemd.available('asdf'))
-=======
         mock = MagicMock(side_effect=lambda x: _SYSTEMCTL_STATUS[x])
         with patch.object(systemd, '_systemctl_status', mock):
             self.assertTrue(systemd.available('sshd.service'))
@@ -245,7 +180,6 @@
         with patch.object(systemd, '_systemctl_status', mock):
             self.assertFalse(systemd.missing('sshd.service'))
             self.assertTrue(systemd.missing('foo.service'))
->>>>>>> b831e0a8
 
     def test_show(self):
         '''
