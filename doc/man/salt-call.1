--- conflicted
+++ resolved
@@ -1,10 +1,6 @@
 .\" Man page generated from reStructuredText.
 .
-<<<<<<< HEAD
-.TH "SALT-CALL" "1" "March 09, 2015" "2015.2.0rc1-133-g24fa806" "Salt"
-=======
 .TH "SALT-CALL" "1" "April 14, 2015" "2014.7.4-180-gc0d1bdd" "Salt"
->>>>>>> 75348e51
 .SH NAME
 salt-call \- salt-call Documentation
 .
